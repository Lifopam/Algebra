// SPDX-License-Identifier: BUSL-1.1
pragma solidity =0.8.20;

import '@cryptoalgebra/core/contracts/base/common/Timestamp.sol';
import '@cryptoalgebra/core/contracts/libraries/Plugins.sol';

import '@cryptoalgebra/core/contracts/interfaces/IAlgebraFactory.sol';
import '@cryptoalgebra/core/contracts/interfaces/plugin/IAlgebraPlugin.sol';
import '@cryptoalgebra/core/contracts/interfaces/pool/IAlgebraPoolState.sol';
import '@cryptoalgebra/core/contracts/interfaces/IAlgebraPool.sol';

import './interfaces/IAlgebraBasePluginV1.sol';
import './interfaces/IBasePluginV1Factory.sol';
import './interfaces/IAlgebraVirtualPool.sol';

import './libraries/VolatilityOracle.sol';
import './libraries/AdaptiveFee.sol';
import './types/AlgebraFeeConfigurationPacked.sol';

/// @title Algebra default plugin
/// @notice This contract stores timepoints and calculates adaptive fee and statistical averages
contract AlgebraBasePluginV1 is IAlgebraBasePluginV1, Timestamp, IAlgebraPlugin {
  using Plugins for uint8;
  using AlgebraFeeConfigurationLibrary for AlgebraFeeConfiguration;

  uint256 internal constant UINT16_MODULO = 65536;
  using VolatilityOracle for VolatilityOracle.Timepoint[UINT16_MODULO];

  /// @dev The role can be granted in AlgebraFactory
  bytes32 public constant ALGEBRA_BASE_PLUGIN_MANAGER = keccak256('ALGEBRA_BASE_PLUGIN_MANAGER');

  /// @inheritdoc IAlgebraPlugin
  uint8 public constant override defaultPluginConfig =
    uint8(Plugins.AFTER_INIT_FLAG | Plugins.BEFORE_SWAP_FLAG | Plugins.AFTER_POSITION_MODIFY_FLAG | Plugins.DYNAMIC_FEE);

  /// @inheritdoc IFarmingPlugin
  address public immutable override pool;
  address private immutable factory;
  address private immutable pluginFactory;

  /// @inheritdoc IVolatilityOracle
  VolatilityOracle.Timepoint[UINT16_MODULO] public override timepoints;

  /// @inheritdoc IVolatilityOracle
  uint16 public override timepointIndex;

  /// @inheritdoc IVolatilityOracle
  uint32 public override lastTimepointTimestamp;

<<<<<<< HEAD
  AlgebraFeeConfigurationPacked private _feeConfig;
=======
  /// @inheritdoc IVolatilityOracle
  bool public override isInitialized;
>>>>>>> 42f62080

  /// @inheritdoc IFarmingPlugin
  address public override incentive;

<<<<<<< HEAD
=======
  /// @inheritdoc IDynamicFeeManager
  AlgebraFeeConfiguration public feeConfig;

  address private _lastIncentiveOwner;

>>>>>>> 42f62080
  modifier onlyPool() {
    _checkIfFromPool();
    _;
  }

  constructor(address _pool, address _factory, address _pluginFactory) {
    (factory, pool, pluginFactory) = (_factory, _pool, _pluginFactory);
  }

  /// @inheritdoc IDynamicFeeManager
  function feeConfig()
    external
    view
    override
    returns (uint16 alpha1, uint16 alpha2, uint32 beta1, uint32 beta2, uint16 gamma1, uint16 gamma2, uint16 baseFee)
  {
    (alpha1, alpha2) = (_feeConfig.alpha1(), _feeConfig.alpha2());
    (beta1, beta2) = (_feeConfig.beta1(), _feeConfig.beta2());
    (gamma1, gamma2) = (_feeConfig.gamma1(), _feeConfig.gamma2());
    baseFee = _feeConfig.baseFee();
  }

  function _checkIfFromPool() internal view {
    require(msg.sender == pool, 'only pool can call this');
  }

  function _getPoolState() internal view returns (uint160 price, int24 tick, uint16 fee, uint8 pluginConfig) {
    (price, tick, fee, pluginConfig, , ) = IAlgebraPoolState(pool).globalState();
  }

  function _getPluginInPool() internal view returns (address plugin) {
    return IAlgebraPool(pool).plugin();
  }

  /// @inheritdoc IAlgebraBasePluginV1
  function initialize() external override {
    require(!isInitialized, 'Already initialized');
    require(_getPluginInPool() == address(this), 'Plugin not attached');
    (uint160 price, int24 tick, , ) = _getPoolState();
    require(price != 0, 'Pool is not initialized');

    uint32 time = _blockTimestamp();
    timepoints.initialize(time, tick);
    lastTimepointTimestamp = time;
    isInitialized = true;

    _updatePluginConfigInPool();
  }

  // ###### Volatility and TWAP oracle ######

  /// @inheritdoc IVolatilityOracle
  function getSingleTimepoint(uint32 secondsAgo) external view override returns (int56 tickCumulative, uint112 volatilityCumulative) {
    (, int24 tick, , ) = _getPoolState();
    uint16 lastTimepointIndex = timepointIndex;
    uint16 oldestIndex = timepoints.getOldestIndex(lastTimepointIndex);
    VolatilityOracle.Timepoint memory result = timepoints.getSingleTimepoint(_blockTimestamp(), secondsAgo, tick, lastTimepointIndex, oldestIndex);
    (tickCumulative, volatilityCumulative) = (result.tickCumulative, result.volatilityCumulative);
  }

  /// @inheritdoc IVolatilityOracle
  function getTimepoints(
    uint32[] memory secondsAgos
  ) external view override returns (int56[] memory tickCumulatives, uint112[] memory volatilityCumulatives) {
    (, int24 tick, , ) = _getPoolState();
    return timepoints.getTimepoints(_blockTimestamp(), secondsAgos, tick, timepointIndex);
  }

  /// @inheritdoc IVolatilityOracle
  function prepayTimepointsStorageSlots(uint16 startIndex, uint16 amount) external override {
    require(!timepoints[startIndex].initialized); // if not initialized, then all subsequent ones too
    require(amount > 0 && type(uint16).max - startIndex >= amount);

    unchecked {
      for (uint256 i = startIndex; i < startIndex + amount; ++i) {
        timepoints[i].blockTimestamp = 1; // will be overwritten
      }
    }
  }

  // ###### Fee manager ######

  /// @inheritdoc IDynamicFeeManager
  function changeFeeConfiguration(AlgebraFeeConfiguration calldata _config) external override {
    require(msg.sender == pluginFactory || IAlgebraFactory(factory).hasRoleOrOwner(ALGEBRA_BASE_PLUGIN_MANAGER, msg.sender));
    AdaptiveFee.validateFeeConfiguration(_config);

    _feeConfig = _config.pack(); // pack struct to uint144 and write in storage
    emit FeeConfiguration(_config);
  }

  /// @inheritdoc IAlgebraDynamicFeePlugin
  function getCurrentFee() external view override returns (uint16 fee) {
    uint16 lastIndex = timepointIndex;
    AlgebraFeeConfigurationPacked feeConfig_ = _feeConfig;
    if (feeConfig_.alpha1() | feeConfig_.alpha2() == 0) return feeConfig_.baseFee();

    uint16 oldestIndex = timepoints.getOldestIndex(lastIndex);
    (, int24 tick, , ) = _getPoolState();

    uint88 volatilityAverage = timepoints.getAverageVolatility(_blockTimestamp(), tick, lastIndex, oldestIndex);
    return AdaptiveFee.getFee(volatilityAverage, feeConfig_);
  }

  function _getFeeAtLastTimepoint(
    uint16 lastTimepointIndex,
    uint16 oldestTimepointIndex,
    int24 currentTick,
    AlgebraFeeConfigurationPacked feeConfig_
  ) internal view returns (uint16 fee) {
    if (feeConfig_.alpha1() | feeConfig_.alpha2() == 0) return feeConfig_.baseFee();

    uint88 volatilityAverage = timepoints.getAverageVolatility(_blockTimestamp(), currentTick, lastTimepointIndex, oldestTimepointIndex);
    return AdaptiveFee.getFee(volatilityAverage, feeConfig_);
  }

  // ###### Farming plugin ######

  /// @inheritdoc IFarmingPlugin
  function setIncentive(address newIncentive) external override {
    bool toConnect = newIncentive != address(0);
    bool accessAllowed;
    if (toConnect) {
      accessAllowed = msg.sender == IBasePluginV1Factory(pluginFactory).farmingAddress();
    } else {
      // we allow the one who connected the incentive to disconnect it,
      // even if he no longer has the rights to connect incentives
      if (_lastIncentiveOwner != address(0)) accessAllowed = msg.sender == _lastIncentiveOwner;
      if (!accessAllowed) accessAllowed = msg.sender == IBasePluginV1Factory(pluginFactory).farmingAddress();
    }
    require(accessAllowed, 'not allowed to set incentive');

<<<<<<< HEAD
    address currentIncentive = incentive;
    require(currentIncentive != newIncentive, 'already active');

    bool turnOn = newIncentive != address(0);
    if (currentIncentive != address(0)) require(!turnOn, 'has active incentive');
=======
    bool isPluginConnected = _getPluginInPool() == address(this);
    if (toConnect) require(isPluginConnected, 'Plugin not attached');

    address currentIncentive = incentive;
    require(currentIncentive != newIncentive, 'already active');
    if (toConnect) require(currentIncentive == address(0), 'has active incentive');
>>>>>>> 42f62080

    incentive = newIncentive;
    emit Incentive(newIncentive);

    if (toConnect) {
      _lastIncentiveOwner = msg.sender; // write creator of this incentive
    } else {
      _lastIncentiveOwner = address(0);
    }

    if (isPluginConnected) {
      _updatePluginConfigInPool();
    }
  }

  /// @inheritdoc IFarmingPlugin
  function isIncentiveConnected(address targetIncentive) external view override returns (bool) {
    if (incentive != targetIncentive) return false;
    if (_getPluginInPool() != address(this)) return false;
    (, , , uint8 pluginConfig) = _getPoolState();
    if (!pluginConfig.hasFlag(Plugins.AFTER_SWAP_FLAG)) return false;

    return true;
  }

  // ###### HOOKS ######

  function beforeInitialize(address, uint160) external override onlyPool returns (bytes4) {
    _updatePluginConfigInPool();
    return IAlgebraPlugin.beforeInitialize.selector;
  }

  function afterInitialize(address, uint160, int24 tick) external override onlyPool returns (bytes4) {
    uint32 _timestamp = _blockTimestamp();
    timepoints.initialize(_timestamp, tick);

    lastTimepointTimestamp = _timestamp;
    isInitialized = true;

    IAlgebraPool(pool).setFee(_feeConfig.baseFee());
    return IAlgebraPlugin.afterInitialize.selector;
  }

  /// @dev unused
  function beforeModifyPosition(address, address, int24, int24, int128, bytes calldata) external override onlyPool returns (bytes4) {
    _updatePluginConfigInPool(); // should not be called, reset config
    return IAlgebraPlugin.beforeModifyPosition.selector;
  }

  function afterModifyPosition(address, address, int24, int24, int128, uint256, uint256, bytes calldata) external override onlyPool returns (bytes4) {
    _writeTimepointAndUpdateFee();
    return IAlgebraPlugin.afterModifyPosition.selector;
  }

  function beforeSwap(address, address, bool, int256, uint160, bool, bytes calldata) external override onlyPool returns (bytes4) {
    _writeTimepointAndUpdateFee();
    return IAlgebraPlugin.beforeSwap.selector;
  }

  function afterSwap(address, address, bool zeroToOne, int256, uint160, int256, int256, bytes calldata) external override onlyPool returns (bytes4) {
    address _incentive = incentive;
    if (_incentive != address(0)) {
      (, int24 tick, , ) = _getPoolState();
      IAlgebraVirtualPool(_incentive).crossTo(tick, zeroToOne);
    } else {
      _updatePluginConfigInPool(); // should not be called, reset config
    }

    return IAlgebraPlugin.afterSwap.selector;
  }

  /// @dev unused
  function beforeFlash(address, address, uint256, uint256, bytes calldata) external override onlyPool returns (bytes4) {
    _updatePluginConfigInPool(); // should not be called, reset config
    return IAlgebraPlugin.beforeFlash.selector;
  }

  /// @dev unused
  function afterFlash(address, address, uint256, uint256, uint256, uint256, bytes calldata) external override onlyPool returns (bytes4) {
    _updatePluginConfigInPool(); // should not be called, reset config
    return IAlgebraPlugin.afterFlash.selector;
  }

  function _updatePluginConfigInPool() internal {
    uint8 newPluginConfig = defaultPluginConfig;
    if (incentive != address(0)) {
      newPluginConfig |= uint8(Plugins.AFTER_SWAP_FLAG);
    }

    (, , , uint8 currentPluginConfig) = _getPoolState();
    if (currentPluginConfig != newPluginConfig) {
      IAlgebraPool(pool).setPluginConfig(newPluginConfig);
    }
  }

  function _writeTimepointAndUpdateFee() internal {
<<<<<<< HEAD
    // single SLOAD
    uint16 _lastIndex = timepointIndex;
    uint32 _lastTimepointTimestamp = lastTimepointTimestamp;
    AlgebraFeeConfigurationPacked feeConfig_ = _feeConfig; // struct packed in uint144

=======
    uint16 _lastIndex = timepointIndex;
    uint32 _lastTimepointTimestamp = lastTimepointTimestamp;
    bool _isInitialized = isInitialized;
    require(_isInitialized, 'Not initialized');
>>>>>>> 42f62080
    uint32 currentTimestamp = _blockTimestamp();

    if (_lastTimepointTimestamp == currentTimestamp) return;

    (, int24 tick, uint16 fee, ) = _getPoolState();
    (uint16 newLastIndex, uint16 newOldestIndex) = timepoints.write(_lastIndex, currentTimestamp, tick);

    timepointIndex = newLastIndex;
    lastTimepointTimestamp = currentTimestamp;

    uint16 newFee = _getFeeAtLastTimepoint(newLastIndex, newOldestIndex, tick, feeConfig_);
    if (newFee != fee) {
      IAlgebraPool(pool).setFee(newFee);
    }
  }
}<|MERGE_RESOLUTION|>--- conflicted
+++ resolved
@@ -47,24 +47,16 @@
   /// @inheritdoc IVolatilityOracle
   uint32 public override lastTimepointTimestamp;
 
-<<<<<<< HEAD
+  /// @inheritdoc IVolatilityOracle
+  bool public override isInitialized;
+
   AlgebraFeeConfigurationPacked private _feeConfig;
-=======
-  /// @inheritdoc IVolatilityOracle
-  bool public override isInitialized;
->>>>>>> 42f62080
 
   /// @inheritdoc IFarmingPlugin
   address public override incentive;
 
-<<<<<<< HEAD
-=======
-  /// @inheritdoc IDynamicFeeManager
-  AlgebraFeeConfiguration public feeConfig;
-
   address private _lastIncentiveOwner;
 
->>>>>>> 42f62080
   modifier onlyPool() {
     _checkIfFromPool();
     _;
@@ -197,20 +189,12 @@
     }
     require(accessAllowed, 'not allowed to set incentive');
 
-<<<<<<< HEAD
-    address currentIncentive = incentive;
-    require(currentIncentive != newIncentive, 'already active');
-
-    bool turnOn = newIncentive != address(0);
-    if (currentIncentive != address(0)) require(!turnOn, 'has active incentive');
-=======
     bool isPluginConnected = _getPluginInPool() == address(this);
     if (toConnect) require(isPluginConnected, 'Plugin not attached');
 
     address currentIncentive = incentive;
     require(currentIncentive != newIncentive, 'already active');
     if (toConnect) require(currentIncentive == address(0), 'has active incentive');
->>>>>>> 42f62080
 
     incentive = newIncentive;
     emit Incentive(newIncentive);
@@ -307,18 +291,13 @@
   }
 
   function _writeTimepointAndUpdateFee() internal {
-<<<<<<< HEAD
     // single SLOAD
     uint16 _lastIndex = timepointIndex;
     uint32 _lastTimepointTimestamp = lastTimepointTimestamp;
     AlgebraFeeConfigurationPacked feeConfig_ = _feeConfig; // struct packed in uint144
-
-=======
-    uint16 _lastIndex = timepointIndex;
-    uint32 _lastTimepointTimestamp = lastTimepointTimestamp;
     bool _isInitialized = isInitialized;
     require(_isInitialized, 'Not initialized');
->>>>>>> 42f62080
+
     uint32 currentTimestamp = _blockTimestamp();
 
     if (_lastTimepointTimestamp == currentTimestamp) return;
