--- conflicted
+++ resolved
@@ -23,16 +23,6 @@
 
   using DataStorage for DataStorage.Timepoint[UINT16_MODULO];
 
-<<<<<<< HEAD
-=======
-  DataStorage.Timepoint[UINT16_MODULO] public override timepoints;
-  // @inheritdoc IVolatilityOracle
-  uint16 public override timepointIndex;
-  uint32 public lastTimepointTimestamp;
-
-  AlgebraFeeConfiguration public feeConfig;
-
->>>>>>> 49ef4f29
   /// @dev The role can be granted in AlgebraFactory
   bytes32 public constant FEE_CONFIG_MANAGER = keccak256('FEE_CONFIG_MANAGER');
 
