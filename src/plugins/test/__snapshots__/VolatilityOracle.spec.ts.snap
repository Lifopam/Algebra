--- conflicted
+++ resolved
@@ -20,11 +20,7 @@
 }
 `;
 
-<<<<<<< HEAD
 exports[`VolatilityOracle #getTimepoints initialized with 5 timepoints with starting time of 5 gas all of last 20 seconds  [ @skip-on-coverage ] 1`] = `105732`;
-=======
-exports[`VolatilityOracle #getTimepoints initialized with 5 timepoints with starting time of 5 gas all of last 20 seconds  [ @skip-on-coverage ] 1`] = `96499`;
->>>>>>> 7f4b036e
 
 exports[`VolatilityOracle #getTimepoints initialized with 5 timepoints with starting time of 5 gas between oldest and oldest + 1  [ @skip-on-coverage ] 1`] = `18440`;
 
@@ -50,11 +46,7 @@
 }
 `;
 
-<<<<<<< HEAD
 exports[`VolatilityOracle #getTimepoints initialized with 5 timepoints with starting time of 4294967291 gas all of last 20 seconds  [ @skip-on-coverage ] 1`] = `105384`;
-=======
-exports[`VolatilityOracle #getTimepoints initialized with 5 timepoints with starting time of 4294967291 gas all of last 20 seconds  [ @skip-on-coverage ] 1`] = `96151`;
->>>>>>> 7f4b036e
 
 exports[`VolatilityOracle #getTimepoints initialized with 5 timepoints with starting time of 4294967291 gas between oldest and oldest + 1  [ @skip-on-coverage ] 1`] = `18382`;
 
@@ -70,11 +62,7 @@
 
 exports[`VolatilityOracle full volatilityOracle gas cost of getTimepoints(0)  [ @skip-on-coverage ] 1`] = `6335`;
 
-<<<<<<< HEAD
 exports[`VolatilityOracle full volatilityOracle gas cost of getTimepoints(0) after 5 seconds  [ @skip-on-coverage ] 1`] = `17094`;
-=======
-exports[`VolatilityOracle full volatilityOracle gas cost of getTimepoints(0) after 5 seconds  [ @skip-on-coverage ] 1`] = `41991`;
->>>>>>> 7f4b036e
 
 exports[`VolatilityOracle full volatilityOracle gas cost of getTimepoints(5) after 5 seconds  [ @skip-on-coverage ] 1`] = `6469`;
 
