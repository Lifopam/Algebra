// Jest Snapshot v1, https://goo.gl/fbAQLP

<<<<<<< HEAD
exports[`AlgebraPool gas tests [ @skip-on-coverage ] Filled VolatilityOracle swaps dynamic fee large swap crossing several initialized ticks 1`] = `229194`;

exports[`AlgebraPool gas tests [ @skip-on-coverage ] Filled VolatilityOracle swaps dynamic fee small swap with filled volatilityOracle 1`] = `178654`;

exports[`AlgebraPool gas tests [ @skip-on-coverage ] Filled VolatilityOracle swaps dynamic fee small swap with filled volatilityOracle after 4h 1`] = `184623`;

exports[`AlgebraPool gas tests [ @skip-on-coverage ] Filled VolatilityOracle swaps dynamic fee small swap with filled volatilityOracle after 8h 1`] = `189581`;

exports[`AlgebraPool gas tests [ @skip-on-coverage ] Filled VolatilityOracle swaps static fee large swap crossing several initialized ticks 1`] = `226308`;

exports[`AlgebraPool gas tests [ @skip-on-coverage ] Filled VolatilityOracle swaps static fee small swap with filled volatilityOracle 1`] = `175810`;

exports[`AlgebraPool gas tests [ @skip-on-coverage ] Filled VolatilityOracle swaps static fee small swap with filled volatilityOracle after 4h 1`] = `181779`;

exports[`AlgebraPool gas tests [ @skip-on-coverage ] Filled VolatilityOracle swaps static fee small swap with filled volatilityOracle after 8h 1`] = `186737`;

exports[`AlgebraPool gas tests [ @skip-on-coverage ] Positions #burn above current price burn when only position using ticks 1`] = `154164`;

exports[`AlgebraPool gas tests [ @skip-on-coverage ] Positions #burn above current price entire position burn but other positions are using the ticks 1`] = `155045`;

exports[`AlgebraPool gas tests [ @skip-on-coverage ] Positions #burn above current price partial position burn 1`] = `159845`;

exports[`AlgebraPool gas tests [ @skip-on-coverage ] Positions #burn around current price burn when only position using ticks 1`] = `162336`;

exports[`AlgebraPool gas tests [ @skip-on-coverage ] Positions #burn around current price entire position burn but other positions are using the ticks 1`] = `159459`;

exports[`AlgebraPool gas tests [ @skip-on-coverage ] Positions #burn around current price partial position burn 1`] = `164259`;

exports[`AlgebraPool gas tests [ @skip-on-coverage ] Positions #burn below current price burn when only position using ticks 1`] = `161874`;

exports[`AlgebraPool gas tests [ @skip-on-coverage ] Positions #burn below current price entire position burn but other positions are using the ticks 1`] = `155689`;

exports[`AlgebraPool gas tests [ @skip-on-coverage ] Positions #burn below current price partial position burn 1`] = `160489`;
=======
exports[`AlgebraPool gas tests [ @skip-on-coverage ] Filled VolatilityOracle swaps dynamic fee large swap crossing several initialized ticks 1`] = `231544`;

exports[`AlgebraPool gas tests [ @skip-on-coverage ] Filled VolatilityOracle swaps dynamic fee small swap with filled volatilityOracle 1`] = `181004`;

exports[`AlgebraPool gas tests [ @skip-on-coverage ] Filled VolatilityOracle swaps dynamic fee small swap with filled volatilityOracle after 4h 1`] = `186973`;

exports[`AlgebraPool gas tests [ @skip-on-coverage ] Filled VolatilityOracle swaps dynamic fee small swap with filled volatilityOracle after 8h 1`] = `191931`;

exports[`AlgebraPool gas tests [ @skip-on-coverage ] Filled VolatilityOracle swaps static fee large swap crossing several initialized ticks 1`] = `228669`;

exports[`AlgebraPool gas tests [ @skip-on-coverage ] Filled VolatilityOracle swaps static fee small swap with filled volatilityOracle 1`] = `178171`;

exports[`AlgebraPool gas tests [ @skip-on-coverage ] Filled VolatilityOracle swaps static fee small swap with filled volatilityOracle after 4h 1`] = `184140`;

exports[`AlgebraPool gas tests [ @skip-on-coverage ] Filled VolatilityOracle swaps static fee small swap with filled volatilityOracle after 8h 1`] = `189098`;

exports[`AlgebraPool gas tests [ @skip-on-coverage ] Positions #burn above current price burn when only position using ticks 1`] = `156581`;

exports[`AlgebraPool gas tests [ @skip-on-coverage ] Positions #burn above current price entire position burn but other positions are using the ticks 1`] = `157462`;

exports[`AlgebraPool gas tests [ @skip-on-coverage ] Positions #burn above current price partial position burn 1`] = `162262`;

exports[`AlgebraPool gas tests [ @skip-on-coverage ] Positions #burn around current price burn when only position using ticks 1`] = `164269`;

exports[`AlgebraPool gas tests [ @skip-on-coverage ] Positions #burn around current price entire position burn but other positions are using the ticks 1`] = `161876`;

exports[`AlgebraPool gas tests [ @skip-on-coverage ] Positions #burn around current price partial position burn 1`] = `166676`;

exports[`AlgebraPool gas tests [ @skip-on-coverage ] Positions #burn below current price burn when only position using ticks 1`] = `163808`;

exports[`AlgebraPool gas tests [ @skip-on-coverage ] Positions #burn below current price entire position burn but other positions are using the ticks 1`] = `158106`;

exports[`AlgebraPool gas tests [ @skip-on-coverage ] Positions #burn below current price partial position burn 1`] = `162906`;
>>>>>>> df082962

exports[`AlgebraPool gas tests [ @skip-on-coverage ] Positions #collect close to worst case 1`] = `52532`;

exports[`AlgebraPool gas tests [ @skip-on-coverage ] Positions #collect close to worst case, two tokens 1`] = `70251`;

<<<<<<< HEAD
exports[`AlgebraPool gas tests [ @skip-on-coverage ] Positions #mint above current price add to position existing 1`] = `172623`;

exports[`AlgebraPool gas tests [ @skip-on-coverage ] Positions #mint above current price new position mint first in range 1`] = `326513`;

exports[`AlgebraPool gas tests [ @skip-on-coverage ] Positions #mint above current price second position in same range 1`] = `189723`;

exports[`AlgebraPool gas tests [ @skip-on-coverage ] Positions #mint around current price add to position existing 1`] = `197700`;

exports[`AlgebraPool gas tests [ @skip-on-coverage ] Positions #mint around current price new position mint first in range 1`] = `404623`;

exports[`AlgebraPool gas tests [ @skip-on-coverage ] Positions #mint around current price second position in same range 1`] = `214800`;

exports[`AlgebraPool gas tests [ @skip-on-coverage ] Positions #mint below current price add to position existing 1`] = `173222`;

exports[`AlgebraPool gas tests [ @skip-on-coverage ] Positions #mint below current price new position mint first in range 1`] = `400877`;

exports[`AlgebraPool gas tests [ @skip-on-coverage ] Positions #mint below current price second position in same range 1`] = `190322`;

exports[`AlgebraPool gas tests [ @skip-on-coverage ] Positions #poke best case 1`] = `107884`;

exports[`AlgebraPool gas tests [ @skip-on-coverage ] fee is off #swap #swapExact0For1 first swap in block moves tick, no initialized crossings 1`] = `148944`;

exports[`AlgebraPool gas tests [ @skip-on-coverage ] fee is off #swap #swapExact0For1 first swap in block with no tick movement 1`] = `148913`;

exports[`AlgebraPool gas tests [ @skip-on-coverage ] fee is off #swap #swapExact0For1 first swap in block with no tick movement, static fee 1`] = `149610`;

exports[`AlgebraPool gas tests [ @skip-on-coverage ] fee is off #swap #swapExact0For1 first swap in block, large swap crossing a single initialized tick 1`] = `165572`;

exports[`AlgebraPool gas tests [ @skip-on-coverage ] fee is off #swap #swapExact0For1 first swap in block, large swap crossing several initialized ticks 1`] = `199299`;

exports[`AlgebraPool gas tests [ @skip-on-coverage ] fee is off #swap #swapExact0For1 first swap in block, large swap, no initialized crossings 1`] = `149011`;

exports[`AlgebraPool gas tests [ @skip-on-coverage ] fee is off #swap #swapExact0For1 large swap crossing several initialized ticks after some time passes 1`] = `199299`;

exports[`AlgebraPool gas tests [ @skip-on-coverage ] fee is off #swap #swapExact0For1 large swap crossing several initialized ticks second time after some time passes 1`] = `218499`;

exports[`AlgebraPool gas tests [ @skip-on-coverage ] fee is off #swap #swapExact0For1 second swap in block moves tick, no initialized crossings 1`] = `113397`;

exports[`AlgebraPool gas tests [ @skip-on-coverage ] fee is off #swap #swapExact0For1 second swap in block with no tick movement 1`] = `113361`;

exports[`AlgebraPool gas tests [ @skip-on-coverage ] fee is off #swap #swapExact0For1 second swap in block, large swap crossing a single initialized tick 1`] = `129210`;

exports[`AlgebraPool gas tests [ @skip-on-coverage ] fee is off #swap #swapExact0For1 second swap in block, large swap crossing several initialized ticks 1`] = `163758`;

exports[`AlgebraPool gas tests [ @skip-on-coverage ] fee is off #swap #swapExact0For1 several large swaps with pauses 1`] = `227815`;

exports[`AlgebraPool gas tests [ @skip-on-coverage ] fee is off #swap #swapExact0For1 small swap after several large swaps with pauses 1`] = `158098`;

exports[`AlgebraPool gas tests [ @skip-on-coverage ] fee is off #swap #swapExact1For0 first swap in block moves tick, no initialized crossings 1`] = `149035`;

exports[`AlgebraPool gas tests [ @skip-on-coverage ] fee is off #swap #swapExact1For0 first swap in block with no tick movement 1`] = `148983`;

exports[`AlgebraPool gas tests [ @skip-on-coverage ] fee is off #swap #swapExact1For0 second swap in block with no tick movement 1`] = `113452`;

exports[`AlgebraPool gas tests [ @skip-on-coverage ] fee is off #swap farming connected first swap in block moves tick, no initialized crossings 1`] = `180242`;

exports[`AlgebraPool gas tests [ @skip-on-coverage ] fee is off #swap farming connected first swap in block with no tick movement 1`] = `180190`;

exports[`AlgebraPool gas tests [ @skip-on-coverage ] fee is off #swap farming connected second swap in block with no tick movement 1`] = `127559`;

exports[`AlgebraPool gas tests [ @skip-on-coverage ] fee is on #swap #swapExact0For1 first swap in block moves tick, no initialized crossings 1`] = `156842`;

exports[`AlgebraPool gas tests [ @skip-on-coverage ] fee is on #swap #swapExact0For1 first swap in block with no tick movement 1`] = `156811`;

exports[`AlgebraPool gas tests [ @skip-on-coverage ] fee is on #swap #swapExact0For1 first swap in block with no tick movement, static fee 1`] = `149847`;

exports[`AlgebraPool gas tests [ @skip-on-coverage ] fee is on #swap #swapExact0For1 first swap in block, large swap crossing a single initialized tick 1`] = `173707`;

exports[`AlgebraPool gas tests [ @skip-on-coverage ] fee is on #swap #swapExact0For1 first swap in block, large swap crossing several initialized ticks 1`] = `208145`;

exports[`AlgebraPool gas tests [ @skip-on-coverage ] fee is on #swap #swapExact0For1 first swap in block, large swap, no initialized crossings 1`] = `156909`;

exports[`AlgebraPool gas tests [ @skip-on-coverage ] fee is on #swap #swapExact0For1 large swap crossing several initialized ticks after some time passes 1`] = `208145`;

exports[`AlgebraPool gas tests [ @skip-on-coverage ] fee is on #swap #swapExact0For1 large swap crossing several initialized ticks second time after some time passes 1`] = `227345`;

exports[`AlgebraPool gas tests [ @skip-on-coverage ] fee is on #swap #swapExact0For1 second swap in block moves tick, no initialized crossings 1`] = `121295`;

exports[`AlgebraPool gas tests [ @skip-on-coverage ] fee is on #swap #swapExact0For1 second swap in block with no tick movement 1`] = `121259`;

exports[`AlgebraPool gas tests [ @skip-on-coverage ] fee is on #swap #swapExact0For1 second swap in block, large swap crossing a single initialized tick 1`] = `137345`;

exports[`AlgebraPool gas tests [ @skip-on-coverage ] fee is on #swap #swapExact0For1 second swap in block, large swap crossing several initialized ticks 1`] = `172604`;

exports[`AlgebraPool gas tests [ @skip-on-coverage ] fee is on #swap #swapExact0For1 several large swaps with pauses 1`] = `236661`;

exports[`AlgebraPool gas tests [ @skip-on-coverage ] fee is on #swap #swapExact0For1 small swap after several large swaps with pauses 1`] = `158335`;

exports[`AlgebraPool gas tests [ @skip-on-coverage ] fee is on #swap #swapExact1For0 first swap in block moves tick, no initialized crossings 1`] = `156933`;

exports[`AlgebraPool gas tests [ @skip-on-coverage ] fee is on #swap #swapExact1For0 first swap in block with no tick movement 1`] = `156881`;

exports[`AlgebraPool gas tests [ @skip-on-coverage ] fee is on #swap #swapExact1For0 second swap in block with no tick movement 1`] = `121350`;

exports[`AlgebraPool gas tests [ @skip-on-coverage ] fee is on #swap farming connected first swap in block moves tick, no initialized crossings 1`] = `188140`;

exports[`AlgebraPool gas tests [ @skip-on-coverage ] fee is on #swap farming connected first swap in block with no tick movement 1`] = `188088`;

exports[`AlgebraPool gas tests [ @skip-on-coverage ] fee is on #swap farming connected second swap in block with no tick movement 1`] = `135457`;
=======
exports[`AlgebraPool gas tests [ @skip-on-coverage ] Positions #mint above current price add to position existing 1`] = `175040`;

exports[`AlgebraPool gas tests [ @skip-on-coverage ] Positions #mint above current price new position mint first in range 1`] = `328930`;

exports[`AlgebraPool gas tests [ @skip-on-coverage ] Positions #mint above current price second position in same range 1`] = `192140`;

exports[`AlgebraPool gas tests [ @skip-on-coverage ] Positions #mint around current price add to position existing 1`] = `200117`;

exports[`AlgebraPool gas tests [ @skip-on-coverage ] Positions #mint around current price new position mint first in range 1`] = `407040`;

exports[`AlgebraPool gas tests [ @skip-on-coverage ] Positions #mint around current price second position in same range 1`] = `217217`;

exports[`AlgebraPool gas tests [ @skip-on-coverage ] Positions #mint below current price add to position existing 1`] = `175639`;

exports[`AlgebraPool gas tests [ @skip-on-coverage ] Positions #mint below current price new position mint first in range 1`] = `403294`;

exports[`AlgebraPool gas tests [ @skip-on-coverage ] Positions #mint below current price second position in same range 1`] = `192739`;

exports[`AlgebraPool gas tests [ @skip-on-coverage ] Positions #poke best case 1`] = `110301`;

exports[`AlgebraPool gas tests [ @skip-on-coverage ] fee is off #swap #swapExact0For1 first swap in block moves tick, no initialized crossings 1`] = `151294`;

exports[`AlgebraPool gas tests [ @skip-on-coverage ] fee is off #swap #swapExact0For1 first swap in block with no tick movement 1`] = `151263`;

exports[`AlgebraPool gas tests [ @skip-on-coverage ] fee is off #swap #swapExact0For1 first swap in block with no tick movement, static fee 1`] = `151971`;

exports[`AlgebraPool gas tests [ @skip-on-coverage ] fee is off #swap #swapExact0For1 first swap in block, large swap crossing a single initialized tick 1`] = `167922`;

exports[`AlgebraPool gas tests [ @skip-on-coverage ] fee is off #swap #swapExact0For1 first swap in block, large swap crossing several initialized ticks 1`] = `201649`;

exports[`AlgebraPool gas tests [ @skip-on-coverage ] fee is off #swap #swapExact0For1 first swap in block, large swap, no initialized crossings 1`] = `151361`;

exports[`AlgebraPool gas tests [ @skip-on-coverage ] fee is off #swap #swapExact0For1 large swap crossing several initialized ticks after some time passes 1`] = `201649`;

exports[`AlgebraPool gas tests [ @skip-on-coverage ] fee is off #swap #swapExact0For1 large swap crossing several initialized ticks second time after some time passes 1`] = `220849`;

exports[`AlgebraPool gas tests [ @skip-on-coverage ] fee is off #swap #swapExact0For1 second swap in block moves tick, no initialized crossings 1`] = `113434`;

exports[`AlgebraPool gas tests [ @skip-on-coverage ] fee is off #swap #swapExact0For1 second swap in block with no tick movement 1`] = `113398`;

exports[`AlgebraPool gas tests [ @skip-on-coverage ] fee is off #swap #swapExact0For1 second swap in block, large swap crossing a single initialized tick 1`] = `129247`;

exports[`AlgebraPool gas tests [ @skip-on-coverage ] fee is off #swap #swapExact0For1 second swap in block, large swap crossing several initialized ticks 1`] = `163795`;

exports[`AlgebraPool gas tests [ @skip-on-coverage ] fee is off #swap #swapExact0For1 several large swaps with pauses 1`] = `230165`;

exports[`AlgebraPool gas tests [ @skip-on-coverage ] fee is off #swap #swapExact0For1 small swap after several large swaps with pauses 1`] = `160448`;

exports[`AlgebraPool gas tests [ @skip-on-coverage ] fee is off #swap #swapExact1For0 first swap in block moves tick, no initialized crossings 1`] = `151385`;

exports[`AlgebraPool gas tests [ @skip-on-coverage ] fee is off #swap #swapExact1For0 first swap in block with no tick movement 1`] = `151333`;

exports[`AlgebraPool gas tests [ @skip-on-coverage ] fee is off #swap #swapExact1For0 second swap in block with no tick movement 1`] = `113489`;

exports[`AlgebraPool gas tests [ @skip-on-coverage ] fee is off #swap farming connected first swap in block moves tick, no initialized crossings 1`] = `180623`;

exports[`AlgebraPool gas tests [ @skip-on-coverage ] fee is off #swap farming connected first swap in block with no tick movement 1`] = `180571`;

exports[`AlgebraPool gas tests [ @skip-on-coverage ] fee is off #swap farming connected second swap in block with no tick movement 1`] = `125627`;

exports[`AlgebraPool gas tests [ @skip-on-coverage ] fee is on #swap #swapExact0For1 first swap in block moves tick, no initialized crossings 1`] = `159192`;

exports[`AlgebraPool gas tests [ @skip-on-coverage ] fee is on #swap #swapExact0For1 first swap in block with no tick movement 1`] = `159161`;

exports[`AlgebraPool gas tests [ @skip-on-coverage ] fee is on #swap #swapExact0For1 first swap in block with no tick movement, static fee 1`] = `152208`;

exports[`AlgebraPool gas tests [ @skip-on-coverage ] fee is on #swap #swapExact0For1 first swap in block, large swap crossing a single initialized tick 1`] = `176057`;

exports[`AlgebraPool gas tests [ @skip-on-coverage ] fee is on #swap #swapExact0For1 first swap in block, large swap crossing several initialized ticks 1`] = `210495`;

exports[`AlgebraPool gas tests [ @skip-on-coverage ] fee is on #swap #swapExact0For1 first swap in block, large swap, no initialized crossings 1`] = `159259`;

exports[`AlgebraPool gas tests [ @skip-on-coverage ] fee is on #swap #swapExact0For1 large swap crossing several initialized ticks after some time passes 1`] = `210495`;

exports[`AlgebraPool gas tests [ @skip-on-coverage ] fee is on #swap #swapExact0For1 large swap crossing several initialized ticks second time after some time passes 1`] = `229695`;

exports[`AlgebraPool gas tests [ @skip-on-coverage ] fee is on #swap #swapExact0For1 second swap in block moves tick, no initialized crossings 1`] = `121332`;

exports[`AlgebraPool gas tests [ @skip-on-coverage ] fee is on #swap #swapExact0For1 second swap in block with no tick movement 1`] = `121296`;

exports[`AlgebraPool gas tests [ @skip-on-coverage ] fee is on #swap #swapExact0For1 second swap in block, large swap crossing a single initialized tick 1`] = `137382`;

exports[`AlgebraPool gas tests [ @skip-on-coverage ] fee is on #swap #swapExact0For1 second swap in block, large swap crossing several initialized ticks 1`] = `172641`;

exports[`AlgebraPool gas tests [ @skip-on-coverage ] fee is on #swap #swapExact0For1 several large swaps with pauses 1`] = `239011`;

exports[`AlgebraPool gas tests [ @skip-on-coverage ] fee is on #swap #swapExact0For1 small swap after several large swaps with pauses 1`] = `160685`;

exports[`AlgebraPool gas tests [ @skip-on-coverage ] fee is on #swap #swapExact1For0 first swap in block moves tick, no initialized crossings 1`] = `159283`;

exports[`AlgebraPool gas tests [ @skip-on-coverage ] fee is on #swap #swapExact1For0 first swap in block with no tick movement 1`] = `159231`;

exports[`AlgebraPool gas tests [ @skip-on-coverage ] fee is on #swap #swapExact1For0 second swap in block with no tick movement 1`] = `121387`;

exports[`AlgebraPool gas tests [ @skip-on-coverage ] fee is on #swap farming connected first swap in block moves tick, no initialized crossings 1`] = `188521`;

exports[`AlgebraPool gas tests [ @skip-on-coverage ] fee is on #swap farming connected first swap in block with no tick movement 1`] = `188469`;

exports[`AlgebraPool gas tests [ @skip-on-coverage ] fee is on #swap farming connected second swap in block with no tick movement 1`] = `133525`;
>>>>>>> df082962
<|MERGE_RESOLUTION|>--- conflicted
+++ resolved
@@ -1,277 +1,139 @@
 // Jest Snapshot v1, https://goo.gl/fbAQLP
 
-<<<<<<< HEAD
-exports[`AlgebraPool gas tests [ @skip-on-coverage ] Filled VolatilityOracle swaps dynamic fee large swap crossing several initialized ticks 1`] = `229194`;
+exports[`AlgebraPool gas tests [ @skip-on-coverage ] Filled VolatilityOracle swaps dynamic fee large swap crossing several initialized ticks 1`] = `229253`;
 
-exports[`AlgebraPool gas tests [ @skip-on-coverage ] Filled VolatilityOracle swaps dynamic fee small swap with filled volatilityOracle 1`] = `178654`;
+exports[`AlgebraPool gas tests [ @skip-on-coverage ] Filled VolatilityOracle swaps dynamic fee small swap with filled volatilityOracle 1`] = `178713`;
 
-exports[`AlgebraPool gas tests [ @skip-on-coverage ] Filled VolatilityOracle swaps dynamic fee small swap with filled volatilityOracle after 4h 1`] = `184623`;
+exports[`AlgebraPool gas tests [ @skip-on-coverage ] Filled VolatilityOracle swaps dynamic fee small swap with filled volatilityOracle after 4h 1`] = `184682`;
 
-exports[`AlgebraPool gas tests [ @skip-on-coverage ] Filled VolatilityOracle swaps dynamic fee small swap with filled volatilityOracle after 8h 1`] = `189581`;
+exports[`AlgebraPool gas tests [ @skip-on-coverage ] Filled VolatilityOracle swaps dynamic fee small swap with filled volatilityOracle after 8h 1`] = `189640`;
 
-exports[`AlgebraPool gas tests [ @skip-on-coverage ] Filled VolatilityOracle swaps static fee large swap crossing several initialized ticks 1`] = `226308`;
+exports[`AlgebraPool gas tests [ @skip-on-coverage ] Filled VolatilityOracle swaps static fee large swap crossing several initialized ticks 1`] = `226367`;
 
-exports[`AlgebraPool gas tests [ @skip-on-coverage ] Filled VolatilityOracle swaps static fee small swap with filled volatilityOracle 1`] = `175810`;
+exports[`AlgebraPool gas tests [ @skip-on-coverage ] Filled VolatilityOracle swaps static fee small swap with filled volatilityOracle 1`] = `175869`;
 
-exports[`AlgebraPool gas tests [ @skip-on-coverage ] Filled VolatilityOracle swaps static fee small swap with filled volatilityOracle after 4h 1`] = `181779`;
+exports[`AlgebraPool gas tests [ @skip-on-coverage ] Filled VolatilityOracle swaps static fee small swap with filled volatilityOracle after 4h 1`] = `181838`;
 
-exports[`AlgebraPool gas tests [ @skip-on-coverage ] Filled VolatilityOracle swaps static fee small swap with filled volatilityOracle after 8h 1`] = `186737`;
+exports[`AlgebraPool gas tests [ @skip-on-coverage ] Filled VolatilityOracle swaps static fee small swap with filled volatilityOracle after 8h 1`] = `186796`;
 
-exports[`AlgebraPool gas tests [ @skip-on-coverage ] Positions #burn above current price burn when only position using ticks 1`] = `154164`;
+exports[`AlgebraPool gas tests [ @skip-on-coverage ] Positions #burn above current price burn when only position using ticks 1`] = `154290`;
 
-exports[`AlgebraPool gas tests [ @skip-on-coverage ] Positions #burn above current price entire position burn but other positions are using the ticks 1`] = `155045`;
+exports[`AlgebraPool gas tests [ @skip-on-coverage ] Positions #burn above current price entire position burn but other positions are using the ticks 1`] = `155171`;
 
-exports[`AlgebraPool gas tests [ @skip-on-coverage ] Positions #burn above current price partial position burn 1`] = `159845`;
+exports[`AlgebraPool gas tests [ @skip-on-coverage ] Positions #burn above current price partial position burn 1`] = `159971`;
 
-exports[`AlgebraPool gas tests [ @skip-on-coverage ] Positions #burn around current price burn when only position using ticks 1`] = `162336`;
+exports[`AlgebraPool gas tests [ @skip-on-coverage ] Positions #burn around current price burn when only position using ticks 1`] = `162436`;
 
-exports[`AlgebraPool gas tests [ @skip-on-coverage ] Positions #burn around current price entire position burn but other positions are using the ticks 1`] = `159459`;
+exports[`AlgebraPool gas tests [ @skip-on-coverage ] Positions #burn around current price entire position burn but other positions are using the ticks 1`] = `159585`;
 
-exports[`AlgebraPool gas tests [ @skip-on-coverage ] Positions #burn around current price partial position burn 1`] = `164259`;
+exports[`AlgebraPool gas tests [ @skip-on-coverage ] Positions #burn around current price partial position burn 1`] = `164385`;
 
-exports[`AlgebraPool gas tests [ @skip-on-coverage ] Positions #burn below current price burn when only position using ticks 1`] = `161874`;
+exports[`AlgebraPool gas tests [ @skip-on-coverage ] Positions #burn below current price burn when only position using ticks 1`] = `161975`;
 
-exports[`AlgebraPool gas tests [ @skip-on-coverage ] Positions #burn below current price entire position burn but other positions are using the ticks 1`] = `155689`;
+exports[`AlgebraPool gas tests [ @skip-on-coverage ] Positions #burn below current price entire position burn but other positions are using the ticks 1`] = `155815`;
 
-exports[`AlgebraPool gas tests [ @skip-on-coverage ] Positions #burn below current price partial position burn 1`] = `160489`;
-=======
-exports[`AlgebraPool gas tests [ @skip-on-coverage ] Filled VolatilityOracle swaps dynamic fee large swap crossing several initialized ticks 1`] = `231544`;
-
-exports[`AlgebraPool gas tests [ @skip-on-coverage ] Filled VolatilityOracle swaps dynamic fee small swap with filled volatilityOracle 1`] = `181004`;
-
-exports[`AlgebraPool gas tests [ @skip-on-coverage ] Filled VolatilityOracle swaps dynamic fee small swap with filled volatilityOracle after 4h 1`] = `186973`;
-
-exports[`AlgebraPool gas tests [ @skip-on-coverage ] Filled VolatilityOracle swaps dynamic fee small swap with filled volatilityOracle after 8h 1`] = `191931`;
-
-exports[`AlgebraPool gas tests [ @skip-on-coverage ] Filled VolatilityOracle swaps static fee large swap crossing several initialized ticks 1`] = `228669`;
-
-exports[`AlgebraPool gas tests [ @skip-on-coverage ] Filled VolatilityOracle swaps static fee small swap with filled volatilityOracle 1`] = `178171`;
-
-exports[`AlgebraPool gas tests [ @skip-on-coverage ] Filled VolatilityOracle swaps static fee small swap with filled volatilityOracle after 4h 1`] = `184140`;
-
-exports[`AlgebraPool gas tests [ @skip-on-coverage ] Filled VolatilityOracle swaps static fee small swap with filled volatilityOracle after 8h 1`] = `189098`;
-
-exports[`AlgebraPool gas tests [ @skip-on-coverage ] Positions #burn above current price burn when only position using ticks 1`] = `156581`;
-
-exports[`AlgebraPool gas tests [ @skip-on-coverage ] Positions #burn above current price entire position burn but other positions are using the ticks 1`] = `157462`;
-
-exports[`AlgebraPool gas tests [ @skip-on-coverage ] Positions #burn above current price partial position burn 1`] = `162262`;
-
-exports[`AlgebraPool gas tests [ @skip-on-coverage ] Positions #burn around current price burn when only position using ticks 1`] = `164269`;
-
-exports[`AlgebraPool gas tests [ @skip-on-coverage ] Positions #burn around current price entire position burn but other positions are using the ticks 1`] = `161876`;
-
-exports[`AlgebraPool gas tests [ @skip-on-coverage ] Positions #burn around current price partial position burn 1`] = `166676`;
-
-exports[`AlgebraPool gas tests [ @skip-on-coverage ] Positions #burn below current price burn when only position using ticks 1`] = `163808`;
-
-exports[`AlgebraPool gas tests [ @skip-on-coverage ] Positions #burn below current price entire position burn but other positions are using the ticks 1`] = `158106`;
-
-exports[`AlgebraPool gas tests [ @skip-on-coverage ] Positions #burn below current price partial position burn 1`] = `162906`;
->>>>>>> df082962
+exports[`AlgebraPool gas tests [ @skip-on-coverage ] Positions #burn below current price partial position burn 1`] = `160615`;
 
 exports[`AlgebraPool gas tests [ @skip-on-coverage ] Positions #collect close to worst case 1`] = `52532`;
 
 exports[`AlgebraPool gas tests [ @skip-on-coverage ] Positions #collect close to worst case, two tokens 1`] = `70251`;
 
-<<<<<<< HEAD
-exports[`AlgebraPool gas tests [ @skip-on-coverage ] Positions #mint above current price add to position existing 1`] = `172623`;
+exports[`AlgebraPool gas tests [ @skip-on-coverage ] Positions #mint above current price add to position existing 1`] = `172749`;
 
-exports[`AlgebraPool gas tests [ @skip-on-coverage ] Positions #mint above current price new position mint first in range 1`] = `326513`;
+exports[`AlgebraPool gas tests [ @skip-on-coverage ] Positions #mint above current price new position mint first in range 1`] = `326639`;
 
-exports[`AlgebraPool gas tests [ @skip-on-coverage ] Positions #mint above current price second position in same range 1`] = `189723`;
+exports[`AlgebraPool gas tests [ @skip-on-coverage ] Positions #mint above current price second position in same range 1`] = `189849`;
 
-exports[`AlgebraPool gas tests [ @skip-on-coverage ] Positions #mint around current price add to position existing 1`] = `197700`;
+exports[`AlgebraPool gas tests [ @skip-on-coverage ] Positions #mint around current price add to position existing 1`] = `197826`;
 
-exports[`AlgebraPool gas tests [ @skip-on-coverage ] Positions #mint around current price new position mint first in range 1`] = `404623`;
+exports[`AlgebraPool gas tests [ @skip-on-coverage ] Positions #mint around current price new position mint first in range 1`] = `404749`;
 
-exports[`AlgebraPool gas tests [ @skip-on-coverage ] Positions #mint around current price second position in same range 1`] = `214800`;
+exports[`AlgebraPool gas tests [ @skip-on-coverage ] Positions #mint around current price second position in same range 1`] = `214926`;
 
-exports[`AlgebraPool gas tests [ @skip-on-coverage ] Positions #mint below current price add to position existing 1`] = `173222`;
+exports[`AlgebraPool gas tests [ @skip-on-coverage ] Positions #mint below current price add to position existing 1`] = `173348`;
 
-exports[`AlgebraPool gas tests [ @skip-on-coverage ] Positions #mint below current price new position mint first in range 1`] = `400877`;
+exports[`AlgebraPool gas tests [ @skip-on-coverage ] Positions #mint below current price new position mint first in range 1`] = `401003`;
 
-exports[`AlgebraPool gas tests [ @skip-on-coverage ] Positions #mint below current price second position in same range 1`] = `190322`;
+exports[`AlgebraPool gas tests [ @skip-on-coverage ] Positions #mint below current price second position in same range 1`] = `190448`;
 
-exports[`AlgebraPool gas tests [ @skip-on-coverage ] Positions #poke best case 1`] = `107884`;
+exports[`AlgebraPool gas tests [ @skip-on-coverage ] Positions #poke best case 1`] = `108010`;
 
-exports[`AlgebraPool gas tests [ @skip-on-coverage ] fee is off #swap #swapExact0For1 first swap in block moves tick, no initialized crossings 1`] = `148944`;
+exports[`AlgebraPool gas tests [ @skip-on-coverage ] fee is off #swap #swapExact0For1 first swap in block moves tick, no initialized crossings 1`] = `149003`;
 
-exports[`AlgebraPool gas tests [ @skip-on-coverage ] fee is off #swap #swapExact0For1 first swap in block with no tick movement 1`] = `148913`;
+exports[`AlgebraPool gas tests [ @skip-on-coverage ] fee is off #swap #swapExact0For1 first swap in block with no tick movement 1`] = `148972`;
 
-exports[`AlgebraPool gas tests [ @skip-on-coverage ] fee is off #swap #swapExact0For1 first swap in block with no tick movement, static fee 1`] = `149610`;
+exports[`AlgebraPool gas tests [ @skip-on-coverage ] fee is off #swap #swapExact0For1 first swap in block with no tick movement, static fee 1`] = `149669`;
 
-exports[`AlgebraPool gas tests [ @skip-on-coverage ] fee is off #swap #swapExact0For1 first swap in block, large swap crossing a single initialized tick 1`] = `165572`;
+exports[`AlgebraPool gas tests [ @skip-on-coverage ] fee is off #swap #swapExact0For1 first swap in block, large swap crossing a single initialized tick 1`] = `165631`;
 
-exports[`AlgebraPool gas tests [ @skip-on-coverage ] fee is off #swap #swapExact0For1 first swap in block, large swap crossing several initialized ticks 1`] = `199299`;
+exports[`AlgebraPool gas tests [ @skip-on-coverage ] fee is off #swap #swapExact0For1 first swap in block, large swap crossing several initialized ticks 1`] = `199358`;
 
-exports[`AlgebraPool gas tests [ @skip-on-coverage ] fee is off #swap #swapExact0For1 first swap in block, large swap, no initialized crossings 1`] = `149011`;
+exports[`AlgebraPool gas tests [ @skip-on-coverage ] fee is off #swap #swapExact0For1 first swap in block, large swap, no initialized crossings 1`] = `149070`;
 
-exports[`AlgebraPool gas tests [ @skip-on-coverage ] fee is off #swap #swapExact0For1 large swap crossing several initialized ticks after some time passes 1`] = `199299`;
+exports[`AlgebraPool gas tests [ @skip-on-coverage ] fee is off #swap #swapExact0For1 large swap crossing several initialized ticks after some time passes 1`] = `199358`;
 
-exports[`AlgebraPool gas tests [ @skip-on-coverage ] fee is off #swap #swapExact0For1 large swap crossing several initialized ticks second time after some time passes 1`] = `218499`;
+exports[`AlgebraPool gas tests [ @skip-on-coverage ] fee is off #swap #swapExact0For1 large swap crossing several initialized ticks second time after some time passes 1`] = `218558`;
 
-exports[`AlgebraPool gas tests [ @skip-on-coverage ] fee is off #swap #swapExact0For1 second swap in block moves tick, no initialized crossings 1`] = `113397`;
+exports[`AlgebraPool gas tests [ @skip-on-coverage ] fee is off #swap #swapExact0For1 second swap in block moves tick, no initialized crossings 1`] = `113456`;
 
-exports[`AlgebraPool gas tests [ @skip-on-coverage ] fee is off #swap #swapExact0For1 second swap in block with no tick movement 1`] = `113361`;
+exports[`AlgebraPool gas tests [ @skip-on-coverage ] fee is off #swap #swapExact0For1 second swap in block with no tick movement 1`] = `113420`;
 
-exports[`AlgebraPool gas tests [ @skip-on-coverage ] fee is off #swap #swapExact0For1 second swap in block, large swap crossing a single initialized tick 1`] = `129210`;
+exports[`AlgebraPool gas tests [ @skip-on-coverage ] fee is off #swap #swapExact0For1 second swap in block, large swap crossing a single initialized tick 1`] = `129269`;
 
-exports[`AlgebraPool gas tests [ @skip-on-coverage ] fee is off #swap #swapExact0For1 second swap in block, large swap crossing several initialized ticks 1`] = `163758`;
+exports[`AlgebraPool gas tests [ @skip-on-coverage ] fee is off #swap #swapExact0For1 second swap in block, large swap crossing several initialized ticks 1`] = `163817`;
 
-exports[`AlgebraPool gas tests [ @skip-on-coverage ] fee is off #swap #swapExact0For1 several large swaps with pauses 1`] = `227815`;
+exports[`AlgebraPool gas tests [ @skip-on-coverage ] fee is off #swap #swapExact0For1 several large swaps with pauses 1`] = `227874`;
 
-exports[`AlgebraPool gas tests [ @skip-on-coverage ] fee is off #swap #swapExact0For1 small swap after several large swaps with pauses 1`] = `158098`;
+exports[`AlgebraPool gas tests [ @skip-on-coverage ] fee is off #swap #swapExact0For1 small swap after several large swaps with pauses 1`] = `158157`;
 
-exports[`AlgebraPool gas tests [ @skip-on-coverage ] fee is off #swap #swapExact1For0 first swap in block moves tick, no initialized crossings 1`] = `149035`;
+exports[`AlgebraPool gas tests [ @skip-on-coverage ] fee is off #swap #swapExact1For0 first swap in block moves tick, no initialized crossings 1`] = `149094`;
 
-exports[`AlgebraPool gas tests [ @skip-on-coverage ] fee is off #swap #swapExact1For0 first swap in block with no tick movement 1`] = `148983`;
+exports[`AlgebraPool gas tests [ @skip-on-coverage ] fee is off #swap #swapExact1For0 first swap in block with no tick movement 1`] = `149042`;
 
-exports[`AlgebraPool gas tests [ @skip-on-coverage ] fee is off #swap #swapExact1For0 second swap in block with no tick movement 1`] = `113452`;
+exports[`AlgebraPool gas tests [ @skip-on-coverage ] fee is off #swap #swapExact1For0 second swap in block with no tick movement 1`] = `113511`;
 
-exports[`AlgebraPool gas tests [ @skip-on-coverage ] fee is off #swap farming connected first swap in block moves tick, no initialized crossings 1`] = `180242`;
+exports[`AlgebraPool gas tests [ @skip-on-coverage ] fee is off #swap farming connected first swap in block moves tick, no initialized crossings 1`] = `180321`;
 
-exports[`AlgebraPool gas tests [ @skip-on-coverage ] fee is off #swap farming connected first swap in block with no tick movement 1`] = `180190`;
+exports[`AlgebraPool gas tests [ @skip-on-coverage ] fee is off #swap farming connected first swap in block with no tick movement 1`] = `180269`;
 
-exports[`AlgebraPool gas tests [ @skip-on-coverage ] fee is off #swap farming connected second swap in block with no tick movement 1`] = `127559`;
+exports[`AlgebraPool gas tests [ @skip-on-coverage ] fee is off #swap farming connected second swap in block with no tick movement 1`] = `127638`;
 
-exports[`AlgebraPool gas tests [ @skip-on-coverage ] fee is on #swap #swapExact0For1 first swap in block moves tick, no initialized crossings 1`] = `156842`;
+exports[`AlgebraPool gas tests [ @skip-on-coverage ] fee is on #swap #swapExact0For1 first swap in block moves tick, no initialized crossings 1`] = `156901`;
 
-exports[`AlgebraPool gas tests [ @skip-on-coverage ] fee is on #swap #swapExact0For1 first swap in block with no tick movement 1`] = `156811`;
+exports[`AlgebraPool gas tests [ @skip-on-coverage ] fee is on #swap #swapExact0For1 first swap in block with no tick movement 1`] = `156870`;
 
-exports[`AlgebraPool gas tests [ @skip-on-coverage ] fee is on #swap #swapExact0For1 first swap in block with no tick movement, static fee 1`] = `149847`;
+exports[`AlgebraPool gas tests [ @skip-on-coverage ] fee is on #swap #swapExact0For1 first swap in block with no tick movement, static fee 1`] = `149906`;
 
-exports[`AlgebraPool gas tests [ @skip-on-coverage ] fee is on #swap #swapExact0For1 first swap in block, large swap crossing a single initialized tick 1`] = `173707`;
+exports[`AlgebraPool gas tests [ @skip-on-coverage ] fee is on #swap #swapExact0For1 first swap in block, large swap crossing a single initialized tick 1`] = `173766`;
 
-exports[`AlgebraPool gas tests [ @skip-on-coverage ] fee is on #swap #swapExact0For1 first swap in block, large swap crossing several initialized ticks 1`] = `208145`;
+exports[`AlgebraPool gas tests [ @skip-on-coverage ] fee is on #swap #swapExact0For1 first swap in block, large swap crossing several initialized ticks 1`] = `208204`;
 
-exports[`AlgebraPool gas tests [ @skip-on-coverage ] fee is on #swap #swapExact0For1 first swap in block, large swap, no initialized crossings 1`] = `156909`;
+exports[`AlgebraPool gas tests [ @skip-on-coverage ] fee is on #swap #swapExact0For1 first swap in block, large swap, no initialized crossings 1`] = `156968`;
 
-exports[`AlgebraPool gas tests [ @skip-on-coverage ] fee is on #swap #swapExact0For1 large swap crossing several initialized ticks after some time passes 1`] = `208145`;
+exports[`AlgebraPool gas tests [ @skip-on-coverage ] fee is on #swap #swapExact0For1 large swap crossing several initialized ticks after some time passes 1`] = `208204`;
 
-exports[`AlgebraPool gas tests [ @skip-on-coverage ] fee is on #swap #swapExact0For1 large swap crossing several initialized ticks second time after some time passes 1`] = `227345`;
+exports[`AlgebraPool gas tests [ @skip-on-coverage ] fee is on #swap #swapExact0For1 large swap crossing several initialized ticks second time after some time passes 1`] = `227404`;
 
-exports[`AlgebraPool gas tests [ @skip-on-coverage ] fee is on #swap #swapExact0For1 second swap in block moves tick, no initialized crossings 1`] = `121295`;
+exports[`AlgebraPool gas tests [ @skip-on-coverage ] fee is on #swap #swapExact0For1 second swap in block moves tick, no initialized crossings 1`] = `121354`;
 
-exports[`AlgebraPool gas tests [ @skip-on-coverage ] fee is on #swap #swapExact0For1 second swap in block with no tick movement 1`] = `121259`;
+exports[`AlgebraPool gas tests [ @skip-on-coverage ] fee is on #swap #swapExact0For1 second swap in block with no tick movement 1`] = `121318`;
 
-exports[`AlgebraPool gas tests [ @skip-on-coverage ] fee is on #swap #swapExact0For1 second swap in block, large swap crossing a single initialized tick 1`] = `137345`;
+exports[`AlgebraPool gas tests [ @skip-on-coverage ] fee is on #swap #swapExact0For1 second swap in block, large swap crossing a single initialized tick 1`] = `137404`;
 
-exports[`AlgebraPool gas tests [ @skip-on-coverage ] fee is on #swap #swapExact0For1 second swap in block, large swap crossing several initialized ticks 1`] = `172604`;
+exports[`AlgebraPool gas tests [ @skip-on-coverage ] fee is on #swap #swapExact0For1 second swap in block, large swap crossing several initialized ticks 1`] = `172663`;
 
-exports[`AlgebraPool gas tests [ @skip-on-coverage ] fee is on #swap #swapExact0For1 several large swaps with pauses 1`] = `236661`;
+exports[`AlgebraPool gas tests [ @skip-on-coverage ] fee is on #swap #swapExact0For1 several large swaps with pauses 1`] = `236720`;
 
-exports[`AlgebraPool gas tests [ @skip-on-coverage ] fee is on #swap #swapExact0For1 small swap after several large swaps with pauses 1`] = `158335`;
+exports[`AlgebraPool gas tests [ @skip-on-coverage ] fee is on #swap #swapExact0For1 small swap after several large swaps with pauses 1`] = `158394`;
 
-exports[`AlgebraPool gas tests [ @skip-on-coverage ] fee is on #swap #swapExact1For0 first swap in block moves tick, no initialized crossings 1`] = `156933`;
+exports[`AlgebraPool gas tests [ @skip-on-coverage ] fee is on #swap #swapExact1For0 first swap in block moves tick, no initialized crossings 1`] = `156992`;
 
-exports[`AlgebraPool gas tests [ @skip-on-coverage ] fee is on #swap #swapExact1For0 first swap in block with no tick movement 1`] = `156881`;
+exports[`AlgebraPool gas tests [ @skip-on-coverage ] fee is on #swap #swapExact1For0 first swap in block with no tick movement 1`] = `156940`;
 
-exports[`AlgebraPool gas tests [ @skip-on-coverage ] fee is on #swap #swapExact1For0 second swap in block with no tick movement 1`] = `121350`;
+exports[`AlgebraPool gas tests [ @skip-on-coverage ] fee is on #swap #swapExact1For0 second swap in block with no tick movement 1`] = `121409`;
 
-exports[`AlgebraPool gas tests [ @skip-on-coverage ] fee is on #swap farming connected first swap in block moves tick, no initialized crossings 1`] = `188140`;
+exports[`AlgebraPool gas tests [ @skip-on-coverage ] fee is on #swap farming connected first swap in block moves tick, no initialized crossings 1`] = `188219`;
 
-exports[`AlgebraPool gas tests [ @skip-on-coverage ] fee is on #swap farming connected first swap in block with no tick movement 1`] = `188088`;
+exports[`AlgebraPool gas tests [ @skip-on-coverage ] fee is on #swap farming connected first swap in block with no tick movement 1`] = `188167`;
 
-exports[`AlgebraPool gas tests [ @skip-on-coverage ] fee is on #swap farming connected second swap in block with no tick movement 1`] = `135457`;
-=======
-exports[`AlgebraPool gas tests [ @skip-on-coverage ] Positions #mint above current price add to position existing 1`] = `175040`;
-
-exports[`AlgebraPool gas tests [ @skip-on-coverage ] Positions #mint above current price new position mint first in range 1`] = `328930`;
-
-exports[`AlgebraPool gas tests [ @skip-on-coverage ] Positions #mint above current price second position in same range 1`] = `192140`;
-
-exports[`AlgebraPool gas tests [ @skip-on-coverage ] Positions #mint around current price add to position existing 1`] = `200117`;
-
-exports[`AlgebraPool gas tests [ @skip-on-coverage ] Positions #mint around current price new position mint first in range 1`] = `407040`;
-
-exports[`AlgebraPool gas tests [ @skip-on-coverage ] Positions #mint around current price second position in same range 1`] = `217217`;
-
-exports[`AlgebraPool gas tests [ @skip-on-coverage ] Positions #mint below current price add to position existing 1`] = `175639`;
-
-exports[`AlgebraPool gas tests [ @skip-on-coverage ] Positions #mint below current price new position mint first in range 1`] = `403294`;
-
-exports[`AlgebraPool gas tests [ @skip-on-coverage ] Positions #mint below current price second position in same range 1`] = `192739`;
-
-exports[`AlgebraPool gas tests [ @skip-on-coverage ] Positions #poke best case 1`] = `110301`;
-
-exports[`AlgebraPool gas tests [ @skip-on-coverage ] fee is off #swap #swapExact0For1 first swap in block moves tick, no initialized crossings 1`] = `151294`;
-
-exports[`AlgebraPool gas tests [ @skip-on-coverage ] fee is off #swap #swapExact0For1 first swap in block with no tick movement 1`] = `151263`;
-
-exports[`AlgebraPool gas tests [ @skip-on-coverage ] fee is off #swap #swapExact0For1 first swap in block with no tick movement, static fee 1`] = `151971`;
-
-exports[`AlgebraPool gas tests [ @skip-on-coverage ] fee is off #swap #swapExact0For1 first swap in block, large swap crossing a single initialized tick 1`] = `167922`;
-
-exports[`AlgebraPool gas tests [ @skip-on-coverage ] fee is off #swap #swapExact0For1 first swap in block, large swap crossing several initialized ticks 1`] = `201649`;
-
-exports[`AlgebraPool gas tests [ @skip-on-coverage ] fee is off #swap #swapExact0For1 first swap in block, large swap, no initialized crossings 1`] = `151361`;
-
-exports[`AlgebraPool gas tests [ @skip-on-coverage ] fee is off #swap #swapExact0For1 large swap crossing several initialized ticks after some time passes 1`] = `201649`;
-
-exports[`AlgebraPool gas tests [ @skip-on-coverage ] fee is off #swap #swapExact0For1 large swap crossing several initialized ticks second time after some time passes 1`] = `220849`;
-
-exports[`AlgebraPool gas tests [ @skip-on-coverage ] fee is off #swap #swapExact0For1 second swap in block moves tick, no initialized crossings 1`] = `113434`;
-
-exports[`AlgebraPool gas tests [ @skip-on-coverage ] fee is off #swap #swapExact0For1 second swap in block with no tick movement 1`] = `113398`;
-
-exports[`AlgebraPool gas tests [ @skip-on-coverage ] fee is off #swap #swapExact0For1 second swap in block, large swap crossing a single initialized tick 1`] = `129247`;
-
-exports[`AlgebraPool gas tests [ @skip-on-coverage ] fee is off #swap #swapExact0For1 second swap in block, large swap crossing several initialized ticks 1`] = `163795`;
-
-exports[`AlgebraPool gas tests [ @skip-on-coverage ] fee is off #swap #swapExact0For1 several large swaps with pauses 1`] = `230165`;
-
-exports[`AlgebraPool gas tests [ @skip-on-coverage ] fee is off #swap #swapExact0For1 small swap after several large swaps with pauses 1`] = `160448`;
-
-exports[`AlgebraPool gas tests [ @skip-on-coverage ] fee is off #swap #swapExact1For0 first swap in block moves tick, no initialized crossings 1`] = `151385`;
-
-exports[`AlgebraPool gas tests [ @skip-on-coverage ] fee is off #swap #swapExact1For0 first swap in block with no tick movement 1`] = `151333`;
-
-exports[`AlgebraPool gas tests [ @skip-on-coverage ] fee is off #swap #swapExact1For0 second swap in block with no tick movement 1`] = `113489`;
-
-exports[`AlgebraPool gas tests [ @skip-on-coverage ] fee is off #swap farming connected first swap in block moves tick, no initialized crossings 1`] = `180623`;
-
-exports[`AlgebraPool gas tests [ @skip-on-coverage ] fee is off #swap farming connected first swap in block with no tick movement 1`] = `180571`;
-
-exports[`AlgebraPool gas tests [ @skip-on-coverage ] fee is off #swap farming connected second swap in block with no tick movement 1`] = `125627`;
-
-exports[`AlgebraPool gas tests [ @skip-on-coverage ] fee is on #swap #swapExact0For1 first swap in block moves tick, no initialized crossings 1`] = `159192`;
-
-exports[`AlgebraPool gas tests [ @skip-on-coverage ] fee is on #swap #swapExact0For1 first swap in block with no tick movement 1`] = `159161`;
-
-exports[`AlgebraPool gas tests [ @skip-on-coverage ] fee is on #swap #swapExact0For1 first swap in block with no tick movement, static fee 1`] = `152208`;
-
-exports[`AlgebraPool gas tests [ @skip-on-coverage ] fee is on #swap #swapExact0For1 first swap in block, large swap crossing a single initialized tick 1`] = `176057`;
-
-exports[`AlgebraPool gas tests [ @skip-on-coverage ] fee is on #swap #swapExact0For1 first swap in block, large swap crossing several initialized ticks 1`] = `210495`;
-
-exports[`AlgebraPool gas tests [ @skip-on-coverage ] fee is on #swap #swapExact0For1 first swap in block, large swap, no initialized crossings 1`] = `159259`;
-
-exports[`AlgebraPool gas tests [ @skip-on-coverage ] fee is on #swap #swapExact0For1 large swap crossing several initialized ticks after some time passes 1`] = `210495`;
-
-exports[`AlgebraPool gas tests [ @skip-on-coverage ] fee is on #swap #swapExact0For1 large swap crossing several initialized ticks second time after some time passes 1`] = `229695`;
-
-exports[`AlgebraPool gas tests [ @skip-on-coverage ] fee is on #swap #swapExact0For1 second swap in block moves tick, no initialized crossings 1`] = `121332`;
-
-exports[`AlgebraPool gas tests [ @skip-on-coverage ] fee is on #swap #swapExact0For1 second swap in block with no tick movement 1`] = `121296`;
-
-exports[`AlgebraPool gas tests [ @skip-on-coverage ] fee is on #swap #swapExact0For1 second swap in block, large swap crossing a single initialized tick 1`] = `137382`;
-
-exports[`AlgebraPool gas tests [ @skip-on-coverage ] fee is on #swap #swapExact0For1 second swap in block, large swap crossing several initialized ticks 1`] = `172641`;
-
-exports[`AlgebraPool gas tests [ @skip-on-coverage ] fee is on #swap #swapExact0For1 several large swaps with pauses 1`] = `239011`;
-
-exports[`AlgebraPool gas tests [ @skip-on-coverage ] fee is on #swap #swapExact0For1 small swap after several large swaps with pauses 1`] = `160685`;
-
-exports[`AlgebraPool gas tests [ @skip-on-coverage ] fee is on #swap #swapExact1For0 first swap in block moves tick, no initialized crossings 1`] = `159283`;
-
-exports[`AlgebraPool gas tests [ @skip-on-coverage ] fee is on #swap #swapExact1For0 first swap in block with no tick movement 1`] = `159231`;
-
-exports[`AlgebraPool gas tests [ @skip-on-coverage ] fee is on #swap #swapExact1For0 second swap in block with no tick movement 1`] = `121387`;
-
-exports[`AlgebraPool gas tests [ @skip-on-coverage ] fee is on #swap farming connected first swap in block moves tick, no initialized crossings 1`] = `188521`;
-
-exports[`AlgebraPool gas tests [ @skip-on-coverage ] fee is on #swap farming connected first swap in block with no tick movement 1`] = `188469`;
-
-exports[`AlgebraPool gas tests [ @skip-on-coverage ] fee is on #swap farming connected second swap in block with no tick movement 1`] = `133525`;
->>>>>>> df082962
+exports[`AlgebraPool gas tests [ @skip-on-coverage ] fee is on #swap farming connected second swap in block with no tick movement 1`] = `135536`;