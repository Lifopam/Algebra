// Jest Snapshot v1, https://goo.gl/fbAQLP

exports[`AlgebraPool gas tests [ @skip-on-coverage ] Filled VolatilityOracle swaps dynamic fee large swap crossing several initialized ticks 1`] = `229193`;

exports[`AlgebraPool gas tests [ @skip-on-coverage ] Filled VolatilityOracle swaps dynamic fee small swap with filled volatilityOracle 1`] = `178653`;

exports[`AlgebraPool gas tests [ @skip-on-coverage ] Filled VolatilityOracle swaps dynamic fee small swap with filled volatilityOracle after 4h 1`] = `184622`;

exports[`AlgebraPool gas tests [ @skip-on-coverage ] Filled VolatilityOracle swaps dynamic fee small swap with filled volatilityOracle after 8h 1`] = `189580`;

exports[`AlgebraPool gas tests [ @skip-on-coverage ] Filled VolatilityOracle swaps static fee large swap crossing several initialized ticks 1`] = `226307`;

exports[`AlgebraPool gas tests [ @skip-on-coverage ] Filled VolatilityOracle swaps static fee small swap with filled volatilityOracle 1`] = `175809`;

exports[`AlgebraPool gas tests [ @skip-on-coverage ] Filled VolatilityOracle swaps static fee small swap with filled volatilityOracle after 4h 1`] = `181778`;

exports[`AlgebraPool gas tests [ @skip-on-coverage ] Filled VolatilityOracle swaps static fee small swap with filled volatilityOracle after 8h 1`] = `186736`;

<<<<<<< HEAD
exports[`AlgebraPool gas tests [ @skip-on-coverage ] Positions #burn above current price burn when only position using ticks 1`] = `154165`;

exports[`AlgebraPool gas tests [ @skip-on-coverage ] Positions #burn above current price entire position burn but other positions are using the ticks 1`] = `155046`;

exports[`AlgebraPool gas tests [ @skip-on-coverage ] Positions #burn above current price partial position burn 1`] = `159846`;

exports[`AlgebraPool gas tests [ @skip-on-coverage ] Positions #burn around current price burn when only position using ticks 1`] = `162336`;

exports[`AlgebraPool gas tests [ @skip-on-coverage ] Positions #burn around current price entire position burn but other positions are using the ticks 1`] = `159460`;

exports[`AlgebraPool gas tests [ @skip-on-coverage ] Positions #burn around current price partial position burn 1`] = `164260`;

exports[`AlgebraPool gas tests [ @skip-on-coverage ] Positions #burn below current price burn when only position using ticks 1`] = `161875`;

exports[`AlgebraPool gas tests [ @skip-on-coverage ] Positions #burn below current price entire position burn but other positions are using the ticks 1`] = `155690`;

exports[`AlgebraPool gas tests [ @skip-on-coverage ] Positions #burn below current price partial position burn 1`] = `160490`;
=======
exports[`AlgebraPool gas tests [ @skip-on-coverage ] Positions #burn above current price burn when only position using ticks 1`] = `156475`;

exports[`AlgebraPool gas tests [ @skip-on-coverage ] Positions #burn above current price entire position burn but other positions are using the ticks 1`] = `157356`;

exports[`AlgebraPool gas tests [ @skip-on-coverage ] Positions #burn above current price partial position burn 1`] = `162156`;

exports[`AlgebraPool gas tests [ @skip-on-coverage ] Positions #burn around current price burn when only position using ticks 1`] = `164184`;

exports[`AlgebraPool gas tests [ @skip-on-coverage ] Positions #burn around current price entire position burn but other positions are using the ticks 1`] = `161770`;

exports[`AlgebraPool gas tests [ @skip-on-coverage ] Positions #burn around current price partial position burn 1`] = `166570`;

exports[`AlgebraPool gas tests [ @skip-on-coverage ] Positions #burn below current price burn when only position using ticks 1`] = `163723`;

exports[`AlgebraPool gas tests [ @skip-on-coverage ] Positions #burn below current price entire position burn but other positions are using the ticks 1`] = `158000`;

exports[`AlgebraPool gas tests [ @skip-on-coverage ] Positions #burn below current price partial position burn 1`] = `162800`;
>>>>>>> 85382551

exports[`AlgebraPool gas tests [ @skip-on-coverage ] Positions #collect close to worst case 1`] = `52532`;

exports[`AlgebraPool gas tests [ @skip-on-coverage ] Positions #collect close to worst case, two tokens 1`] = `70251`;

<<<<<<< HEAD
exports[`AlgebraPool gas tests [ @skip-on-coverage ] Positions #mint above current price add to position existing 1`] = `172624`;

exports[`AlgebraPool gas tests [ @skip-on-coverage ] Positions #mint above current price new position mint first in range 1`] = `326514`;

exports[`AlgebraPool gas tests [ @skip-on-coverage ] Positions #mint above current price second position in same range 1`] = `189724`;

exports[`AlgebraPool gas tests [ @skip-on-coverage ] Positions #mint around current price add to position existing 1`] = `197701`;

exports[`AlgebraPool gas tests [ @skip-on-coverage ] Positions #mint around current price new position mint first in range 1`] = `404624`;

exports[`AlgebraPool gas tests [ @skip-on-coverage ] Positions #mint around current price second position in same range 1`] = `214801`;

exports[`AlgebraPool gas tests [ @skip-on-coverage ] Positions #mint below current price add to position existing 1`] = `173223`;

exports[`AlgebraPool gas tests [ @skip-on-coverage ] Positions #mint below current price new position mint first in range 1`] = `400878`;

exports[`AlgebraPool gas tests [ @skip-on-coverage ] Positions #mint below current price second position in same range 1`] = `190323`;

exports[`AlgebraPool gas tests [ @skip-on-coverage ] Positions #poke best case 1`] = `107885`;
=======
exports[`AlgebraPool gas tests [ @skip-on-coverage ] Positions #mint above current price add to position existing 1`] = `174934`;

exports[`AlgebraPool gas tests [ @skip-on-coverage ] Positions #mint above current price new position mint first in range 1`] = `328824`;

exports[`AlgebraPool gas tests [ @skip-on-coverage ] Positions #mint above current price second position in same range 1`] = `192034`;

exports[`AlgebraPool gas tests [ @skip-on-coverage ] Positions #mint around current price add to position existing 1`] = `200011`;

exports[`AlgebraPool gas tests [ @skip-on-coverage ] Positions #mint around current price new position mint first in range 1`] = `406934`;

exports[`AlgebraPool gas tests [ @skip-on-coverage ] Positions #mint around current price second position in same range 1`] = `217111`;

exports[`AlgebraPool gas tests [ @skip-on-coverage ] Positions #mint below current price add to position existing 1`] = `175533`;

exports[`AlgebraPool gas tests [ @skip-on-coverage ] Positions #mint below current price new position mint first in range 1`] = `403188`;

exports[`AlgebraPool gas tests [ @skip-on-coverage ] Positions #mint below current price second position in same range 1`] = `192633`;

exports[`AlgebraPool gas tests [ @skip-on-coverage ] Positions #poke best case 1`] = `110195`;
>>>>>>> 85382551

exports[`AlgebraPool gas tests [ @skip-on-coverage ] fee is off #swap #swapExact0For1 first swap in block moves tick, no initialized crossings 1`] = `148945`;

exports[`AlgebraPool gas tests [ @skip-on-coverage ] fee is off #swap #swapExact0For1 first swap in block with no tick movement 1`] = `148914`;

exports[`AlgebraPool gas tests [ @skip-on-coverage ] fee is off #swap #swapExact0For1 first swap in block with no tick movement, static fee 1`] = `149609`;

exports[`AlgebraPool gas tests [ @skip-on-coverage ] fee is off #swap #swapExact0For1 first swap in block, large swap crossing a single initialized tick 1`] = `165573`;

exports[`AlgebraPool gas tests [ @skip-on-coverage ] fee is off #swap #swapExact0For1 first swap in block, large swap crossing several initialized ticks 1`] = `199300`;

exports[`AlgebraPool gas tests [ @skip-on-coverage ] fee is off #swap #swapExact0For1 first swap in block, large swap, no initialized crossings 1`] = `149012`;

exports[`AlgebraPool gas tests [ @skip-on-coverage ] fee is off #swap #swapExact0For1 large swap crossing several initialized ticks after some time passes 1`] = `199300`;

exports[`AlgebraPool gas tests [ @skip-on-coverage ] fee is off #swap #swapExact0For1 large swap crossing several initialized ticks second time after some time passes 1`] = `218500`;

exports[`AlgebraPool gas tests [ @skip-on-coverage ] fee is off #swap #swapExact0For1 second swap in block moves tick, no initialized crossings 1`] = `113397`;

exports[`AlgebraPool gas tests [ @skip-on-coverage ] fee is off #swap #swapExact0For1 second swap in block with no tick movement 1`] = `113361`;

exports[`AlgebraPool gas tests [ @skip-on-coverage ] fee is off #swap #swapExact0For1 second swap in block, large swap crossing a single initialized tick 1`] = `129210`;

exports[`AlgebraPool gas tests [ @skip-on-coverage ] fee is off #swap #swapExact0For1 second swap in block, large swap crossing several initialized ticks 1`] = `163758`;

exports[`AlgebraPool gas tests [ @skip-on-coverage ] fee is off #swap #swapExact0For1 several large swaps with pauses 1`] = `227816`;

exports[`AlgebraPool gas tests [ @skip-on-coverage ] fee is off #swap #swapExact0For1 small swap after several large swaps with pauses 1`] = `158099`;

exports[`AlgebraPool gas tests [ @skip-on-coverage ] fee is off #swap #swapExact1For0 first swap in block moves tick, no initialized crossings 1`] = `149036`;

exports[`AlgebraPool gas tests [ @skip-on-coverage ] fee is off #swap #swapExact1For0 first swap in block with no tick movement 1`] = `148984`;

exports[`AlgebraPool gas tests [ @skip-on-coverage ] fee is off #swap #swapExact1For0 second swap in block with no tick movement 1`] = `113452`;

<<<<<<< HEAD
exports[`AlgebraPool gas tests [ @skip-on-coverage ] fee is off #swap farming connected first swap in block moves tick, no initialized crossings 1`] = `180243`;

exports[`AlgebraPool gas tests [ @skip-on-coverage ] fee is off #swap farming connected first swap in block with no tick movement 1`] = `180191`;

exports[`AlgebraPool gas tests [ @skip-on-coverage ] fee is off #swap farming connected second swap in block with no tick movement 1`] = `127559`;
=======
exports[`AlgebraPool gas tests [ @skip-on-coverage ] fee is off #swap farming connected first swap in block moves tick, no initialized crossings 1`] = `180564`;

exports[`AlgebraPool gas tests [ @skip-on-coverage ] fee is off #swap farming connected first swap in block with no tick movement 1`] = `180512`;

exports[`AlgebraPool gas tests [ @skip-on-coverage ] fee is off #swap farming connected second swap in block with no tick movement 1`] = `125568`;
>>>>>>> 85382551

exports[`AlgebraPool gas tests [ @skip-on-coverage ] fee is on #swap #swapExact0For1 first swap in block moves tick, no initialized crossings 1`] = `156843`;

exports[`AlgebraPool gas tests [ @skip-on-coverage ] fee is on #swap #swapExact0For1 first swap in block with no tick movement 1`] = `156812`;

exports[`AlgebraPool gas tests [ @skip-on-coverage ] fee is on #swap #swapExact0For1 first swap in block with no tick movement, static fee 1`] = `149846`;

exports[`AlgebraPool gas tests [ @skip-on-coverage ] fee is on #swap #swapExact0For1 first swap in block, large swap crossing a single initialized tick 1`] = `173708`;

exports[`AlgebraPool gas tests [ @skip-on-coverage ] fee is on #swap #swapExact0For1 first swap in block, large swap crossing several initialized ticks 1`] = `208146`;

exports[`AlgebraPool gas tests [ @skip-on-coverage ] fee is on #swap #swapExact0For1 first swap in block, large swap, no initialized crossings 1`] = `156910`;

exports[`AlgebraPool gas tests [ @skip-on-coverage ] fee is on #swap #swapExact0For1 large swap crossing several initialized ticks after some time passes 1`] = `208146`;

exports[`AlgebraPool gas tests [ @skip-on-coverage ] fee is on #swap #swapExact0For1 large swap crossing several initialized ticks second time after some time passes 1`] = `227346`;

exports[`AlgebraPool gas tests [ @skip-on-coverage ] fee is on #swap #swapExact0For1 second swap in block moves tick, no initialized crossings 1`] = `121295`;

exports[`AlgebraPool gas tests [ @skip-on-coverage ] fee is on #swap #swapExact0For1 second swap in block with no tick movement 1`] = `121259`;

exports[`AlgebraPool gas tests [ @skip-on-coverage ] fee is on #swap #swapExact0For1 second swap in block, large swap crossing a single initialized tick 1`] = `137345`;

exports[`AlgebraPool gas tests [ @skip-on-coverage ] fee is on #swap #swapExact0For1 second swap in block, large swap crossing several initialized ticks 1`] = `172604`;

exports[`AlgebraPool gas tests [ @skip-on-coverage ] fee is on #swap #swapExact0For1 several large swaps with pauses 1`] = `236662`;

exports[`AlgebraPool gas tests [ @skip-on-coverage ] fee is on #swap #swapExact0For1 small swap after several large swaps with pauses 1`] = `158336`;

exports[`AlgebraPool gas tests [ @skip-on-coverage ] fee is on #swap #swapExact1For0 first swap in block moves tick, no initialized crossings 1`] = `156934`;

exports[`AlgebraPool gas tests [ @skip-on-coverage ] fee is on #swap #swapExact1For0 first swap in block with no tick movement 1`] = `156882`;

exports[`AlgebraPool gas tests [ @skip-on-coverage ] fee is on #swap #swapExact1For0 second swap in block with no tick movement 1`] = `121350`;

<<<<<<< HEAD
exports[`AlgebraPool gas tests [ @skip-on-coverage ] fee is on #swap farming connected first swap in block moves tick, no initialized crossings 1`] = `188141`;

exports[`AlgebraPool gas tests [ @skip-on-coverage ] fee is on #swap farming connected first swap in block with no tick movement 1`] = `188089`;

exports[`AlgebraPool gas tests [ @skip-on-coverage ] fee is on #swap farming connected second swap in block with no tick movement 1`] = `135457`;
=======
exports[`AlgebraPool gas tests [ @skip-on-coverage ] fee is on #swap farming connected first swap in block moves tick, no initialized crossings 1`] = `188462`;

exports[`AlgebraPool gas tests [ @skip-on-coverage ] fee is on #swap farming connected first swap in block with no tick movement 1`] = `188410`;

exports[`AlgebraPool gas tests [ @skip-on-coverage ] fee is on #swap farming connected second swap in block with no tick movement 1`] = `133466`;
>>>>>>> 85382551
<|MERGE_RESOLUTION|>--- conflicted
+++ resolved
@@ -1,120 +1,78 @@
 // Jest Snapshot v1, https://goo.gl/fbAQLP
 
-exports[`AlgebraPool gas tests [ @skip-on-coverage ] Filled VolatilityOracle swaps dynamic fee large swap crossing several initialized ticks 1`] = `229193`;
+exports[`AlgebraPool gas tests [ @skip-on-coverage ] Filled VolatilityOracle swaps dynamic fee large swap crossing several initialized ticks 1`] = `229194`;
 
-exports[`AlgebraPool gas tests [ @skip-on-coverage ] Filled VolatilityOracle swaps dynamic fee small swap with filled volatilityOracle 1`] = `178653`;
+exports[`AlgebraPool gas tests [ @skip-on-coverage ] Filled VolatilityOracle swaps dynamic fee small swap with filled volatilityOracle 1`] = `178654`;
 
-exports[`AlgebraPool gas tests [ @skip-on-coverage ] Filled VolatilityOracle swaps dynamic fee small swap with filled volatilityOracle after 4h 1`] = `184622`;
+exports[`AlgebraPool gas tests [ @skip-on-coverage ] Filled VolatilityOracle swaps dynamic fee small swap with filled volatilityOracle after 4h 1`] = `184623`;
 
-exports[`AlgebraPool gas tests [ @skip-on-coverage ] Filled VolatilityOracle swaps dynamic fee small swap with filled volatilityOracle after 8h 1`] = `189580`;
+exports[`AlgebraPool gas tests [ @skip-on-coverage ] Filled VolatilityOracle swaps dynamic fee small swap with filled volatilityOracle after 8h 1`] = `189581`;
 
-exports[`AlgebraPool gas tests [ @skip-on-coverage ] Filled VolatilityOracle swaps static fee large swap crossing several initialized ticks 1`] = `226307`;
+exports[`AlgebraPool gas tests [ @skip-on-coverage ] Filled VolatilityOracle swaps static fee large swap crossing several initialized ticks 1`] = `226308`;
 
-exports[`AlgebraPool gas tests [ @skip-on-coverage ] Filled VolatilityOracle swaps static fee small swap with filled volatilityOracle 1`] = `175809`;
+exports[`AlgebraPool gas tests [ @skip-on-coverage ] Filled VolatilityOracle swaps static fee small swap with filled volatilityOracle 1`] = `175810`;
 
-exports[`AlgebraPool gas tests [ @skip-on-coverage ] Filled VolatilityOracle swaps static fee small swap with filled volatilityOracle after 4h 1`] = `181778`;
+exports[`AlgebraPool gas tests [ @skip-on-coverage ] Filled VolatilityOracle swaps static fee small swap with filled volatilityOracle after 4h 1`] = `181779`;
 
-exports[`AlgebraPool gas tests [ @skip-on-coverage ] Filled VolatilityOracle swaps static fee small swap with filled volatilityOracle after 8h 1`] = `186736`;
+exports[`AlgebraPool gas tests [ @skip-on-coverage ] Filled VolatilityOracle swaps static fee small swap with filled volatilityOracle after 8h 1`] = `186737`;
 
-<<<<<<< HEAD
-exports[`AlgebraPool gas tests [ @skip-on-coverage ] Positions #burn above current price burn when only position using ticks 1`] = `154165`;
+exports[`AlgebraPool gas tests [ @skip-on-coverage ] Positions #burn above current price burn when only position using ticks 1`] = `154164`;
 
-exports[`AlgebraPool gas tests [ @skip-on-coverage ] Positions #burn above current price entire position burn but other positions are using the ticks 1`] = `155046`;
+exports[`AlgebraPool gas tests [ @skip-on-coverage ] Positions #burn above current price entire position burn but other positions are using the ticks 1`] = `155045`;
 
-exports[`AlgebraPool gas tests [ @skip-on-coverage ] Positions #burn above current price partial position burn 1`] = `159846`;
+exports[`AlgebraPool gas tests [ @skip-on-coverage ] Positions #burn above current price partial position burn 1`] = `159845`;
 
 exports[`AlgebraPool gas tests [ @skip-on-coverage ] Positions #burn around current price burn when only position using ticks 1`] = `162336`;
 
-exports[`AlgebraPool gas tests [ @skip-on-coverage ] Positions #burn around current price entire position burn but other positions are using the ticks 1`] = `159460`;
+exports[`AlgebraPool gas tests [ @skip-on-coverage ] Positions #burn around current price entire position burn but other positions are using the ticks 1`] = `159459`;
 
-exports[`AlgebraPool gas tests [ @skip-on-coverage ] Positions #burn around current price partial position burn 1`] = `164260`;
+exports[`AlgebraPool gas tests [ @skip-on-coverage ] Positions #burn around current price partial position burn 1`] = `164259`;
 
-exports[`AlgebraPool gas tests [ @skip-on-coverage ] Positions #burn below current price burn when only position using ticks 1`] = `161875`;
+exports[`AlgebraPool gas tests [ @skip-on-coverage ] Positions #burn below current price burn when only position using ticks 1`] = `161874`;
 
-exports[`AlgebraPool gas tests [ @skip-on-coverage ] Positions #burn below current price entire position burn but other positions are using the ticks 1`] = `155690`;
+exports[`AlgebraPool gas tests [ @skip-on-coverage ] Positions #burn below current price entire position burn but other positions are using the ticks 1`] = `155689`;
 
-exports[`AlgebraPool gas tests [ @skip-on-coverage ] Positions #burn below current price partial position burn 1`] = `160490`;
-=======
-exports[`AlgebraPool gas tests [ @skip-on-coverage ] Positions #burn above current price burn when only position using ticks 1`] = `156475`;
-
-exports[`AlgebraPool gas tests [ @skip-on-coverage ] Positions #burn above current price entire position burn but other positions are using the ticks 1`] = `157356`;
-
-exports[`AlgebraPool gas tests [ @skip-on-coverage ] Positions #burn above current price partial position burn 1`] = `162156`;
-
-exports[`AlgebraPool gas tests [ @skip-on-coverage ] Positions #burn around current price burn when only position using ticks 1`] = `164184`;
-
-exports[`AlgebraPool gas tests [ @skip-on-coverage ] Positions #burn around current price entire position burn but other positions are using the ticks 1`] = `161770`;
-
-exports[`AlgebraPool gas tests [ @skip-on-coverage ] Positions #burn around current price partial position burn 1`] = `166570`;
-
-exports[`AlgebraPool gas tests [ @skip-on-coverage ] Positions #burn below current price burn when only position using ticks 1`] = `163723`;
-
-exports[`AlgebraPool gas tests [ @skip-on-coverage ] Positions #burn below current price entire position burn but other positions are using the ticks 1`] = `158000`;
-
-exports[`AlgebraPool gas tests [ @skip-on-coverage ] Positions #burn below current price partial position burn 1`] = `162800`;
->>>>>>> 85382551
+exports[`AlgebraPool gas tests [ @skip-on-coverage ] Positions #burn below current price partial position burn 1`] = `160489`;
 
 exports[`AlgebraPool gas tests [ @skip-on-coverage ] Positions #collect close to worst case 1`] = `52532`;
 
 exports[`AlgebraPool gas tests [ @skip-on-coverage ] Positions #collect close to worst case, two tokens 1`] = `70251`;
 
-<<<<<<< HEAD
-exports[`AlgebraPool gas tests [ @skip-on-coverage ] Positions #mint above current price add to position existing 1`] = `172624`;
+exports[`AlgebraPool gas tests [ @skip-on-coverage ] Positions #mint above current price add to position existing 1`] = `172623`;
 
-exports[`AlgebraPool gas tests [ @skip-on-coverage ] Positions #mint above current price new position mint first in range 1`] = `326514`;
+exports[`AlgebraPool gas tests [ @skip-on-coverage ] Positions #mint above current price new position mint first in range 1`] = `326513`;
 
-exports[`AlgebraPool gas tests [ @skip-on-coverage ] Positions #mint above current price second position in same range 1`] = `189724`;
+exports[`AlgebraPool gas tests [ @skip-on-coverage ] Positions #mint above current price second position in same range 1`] = `189723`;
 
-exports[`AlgebraPool gas tests [ @skip-on-coverage ] Positions #mint around current price add to position existing 1`] = `197701`;
+exports[`AlgebraPool gas tests [ @skip-on-coverage ] Positions #mint around current price add to position existing 1`] = `197700`;
 
-exports[`AlgebraPool gas tests [ @skip-on-coverage ] Positions #mint around current price new position mint first in range 1`] = `404624`;
+exports[`AlgebraPool gas tests [ @skip-on-coverage ] Positions #mint around current price new position mint first in range 1`] = `404623`;
 
-exports[`AlgebraPool gas tests [ @skip-on-coverage ] Positions #mint around current price second position in same range 1`] = `214801`;
+exports[`AlgebraPool gas tests [ @skip-on-coverage ] Positions #mint around current price second position in same range 1`] = `214800`;
 
-exports[`AlgebraPool gas tests [ @skip-on-coverage ] Positions #mint below current price add to position existing 1`] = `173223`;
+exports[`AlgebraPool gas tests [ @skip-on-coverage ] Positions #mint below current price add to position existing 1`] = `173222`;
 
-exports[`AlgebraPool gas tests [ @skip-on-coverage ] Positions #mint below current price new position mint first in range 1`] = `400878`;
+exports[`AlgebraPool gas tests [ @skip-on-coverage ] Positions #mint below current price new position mint first in range 1`] = `400877`;
 
-exports[`AlgebraPool gas tests [ @skip-on-coverage ] Positions #mint below current price second position in same range 1`] = `190323`;
+exports[`AlgebraPool gas tests [ @skip-on-coverage ] Positions #mint below current price second position in same range 1`] = `190322`;
 
-exports[`AlgebraPool gas tests [ @skip-on-coverage ] Positions #poke best case 1`] = `107885`;
-=======
-exports[`AlgebraPool gas tests [ @skip-on-coverage ] Positions #mint above current price add to position existing 1`] = `174934`;
+exports[`AlgebraPool gas tests [ @skip-on-coverage ] Positions #poke best case 1`] = `107884`;
 
-exports[`AlgebraPool gas tests [ @skip-on-coverage ] Positions #mint above current price new position mint first in range 1`] = `328824`;
+exports[`AlgebraPool gas tests [ @skip-on-coverage ] fee is off #swap #swapExact0For1 first swap in block moves tick, no initialized crossings 1`] = `148944`;
 
-exports[`AlgebraPool gas tests [ @skip-on-coverage ] Positions #mint above current price second position in same range 1`] = `192034`;
+exports[`AlgebraPool gas tests [ @skip-on-coverage ] fee is off #swap #swapExact0For1 first swap in block with no tick movement 1`] = `148913`;
 
-exports[`AlgebraPool gas tests [ @skip-on-coverage ] Positions #mint around current price add to position existing 1`] = `200011`;
+exports[`AlgebraPool gas tests [ @skip-on-coverage ] fee is off #swap #swapExact0For1 first swap in block with no tick movement, static fee 1`] = `149610`;
 
-exports[`AlgebraPool gas tests [ @skip-on-coverage ] Positions #mint around current price new position mint first in range 1`] = `406934`;
+exports[`AlgebraPool gas tests [ @skip-on-coverage ] fee is off #swap #swapExact0For1 first swap in block, large swap crossing a single initialized tick 1`] = `165572`;
 
-exports[`AlgebraPool gas tests [ @skip-on-coverage ] Positions #mint around current price second position in same range 1`] = `217111`;
+exports[`AlgebraPool gas tests [ @skip-on-coverage ] fee is off #swap #swapExact0For1 first swap in block, large swap crossing several initialized ticks 1`] = `199299`;
 
-exports[`AlgebraPool gas tests [ @skip-on-coverage ] Positions #mint below current price add to position existing 1`] = `175533`;
+exports[`AlgebraPool gas tests [ @skip-on-coverage ] fee is off #swap #swapExact0For1 first swap in block, large swap, no initialized crossings 1`] = `149011`;
 
-exports[`AlgebraPool gas tests [ @skip-on-coverage ] Positions #mint below current price new position mint first in range 1`] = `403188`;
+exports[`AlgebraPool gas tests [ @skip-on-coverage ] fee is off #swap #swapExact0For1 large swap crossing several initialized ticks after some time passes 1`] = `199299`;
 
-exports[`AlgebraPool gas tests [ @skip-on-coverage ] Positions #mint below current price second position in same range 1`] = `192633`;
-
-exports[`AlgebraPool gas tests [ @skip-on-coverage ] Positions #poke best case 1`] = `110195`;
->>>>>>> 85382551
-
-exports[`AlgebraPool gas tests [ @skip-on-coverage ] fee is off #swap #swapExact0For1 first swap in block moves tick, no initialized crossings 1`] = `148945`;
-
-exports[`AlgebraPool gas tests [ @skip-on-coverage ] fee is off #swap #swapExact0For1 first swap in block with no tick movement 1`] = `148914`;
-
-exports[`AlgebraPool gas tests [ @skip-on-coverage ] fee is off #swap #swapExact0For1 first swap in block with no tick movement, static fee 1`] = `149609`;
-
-exports[`AlgebraPool gas tests [ @skip-on-coverage ] fee is off #swap #swapExact0For1 first swap in block, large swap crossing a single initialized tick 1`] = `165573`;
-
-exports[`AlgebraPool gas tests [ @skip-on-coverage ] fee is off #swap #swapExact0For1 first swap in block, large swap crossing several initialized ticks 1`] = `199300`;
-
-exports[`AlgebraPool gas tests [ @skip-on-coverage ] fee is off #swap #swapExact0For1 first swap in block, large swap, no initialized crossings 1`] = `149012`;
-
-exports[`AlgebraPool gas tests [ @skip-on-coverage ] fee is off #swap #swapExact0For1 large swap crossing several initialized ticks after some time passes 1`] = `199300`;
-
-exports[`AlgebraPool gas tests [ @skip-on-coverage ] fee is off #swap #swapExact0For1 large swap crossing several initialized ticks second time after some time passes 1`] = `218500`;
+exports[`AlgebraPool gas tests [ @skip-on-coverage ] fee is off #swap #swapExact0For1 large swap crossing several initialized ticks second time after some time passes 1`] = `218499`;
 
 exports[`AlgebraPool gas tests [ @skip-on-coverage ] fee is off #swap #swapExact0For1 second swap in block moves tick, no initialized crossings 1`] = `113397`;
 
@@ -124,45 +82,37 @@
 
 exports[`AlgebraPool gas tests [ @skip-on-coverage ] fee is off #swap #swapExact0For1 second swap in block, large swap crossing several initialized ticks 1`] = `163758`;
 
-exports[`AlgebraPool gas tests [ @skip-on-coverage ] fee is off #swap #swapExact0For1 several large swaps with pauses 1`] = `227816`;
+exports[`AlgebraPool gas tests [ @skip-on-coverage ] fee is off #swap #swapExact0For1 several large swaps with pauses 1`] = `227815`;
 
-exports[`AlgebraPool gas tests [ @skip-on-coverage ] fee is off #swap #swapExact0For1 small swap after several large swaps with pauses 1`] = `158099`;
+exports[`AlgebraPool gas tests [ @skip-on-coverage ] fee is off #swap #swapExact0For1 small swap after several large swaps with pauses 1`] = `158098`;
 
-exports[`AlgebraPool gas tests [ @skip-on-coverage ] fee is off #swap #swapExact1For0 first swap in block moves tick, no initialized crossings 1`] = `149036`;
+exports[`AlgebraPool gas tests [ @skip-on-coverage ] fee is off #swap #swapExact1For0 first swap in block moves tick, no initialized crossings 1`] = `149035`;
 
-exports[`AlgebraPool gas tests [ @skip-on-coverage ] fee is off #swap #swapExact1For0 first swap in block with no tick movement 1`] = `148984`;
+exports[`AlgebraPool gas tests [ @skip-on-coverage ] fee is off #swap #swapExact1For0 first swap in block with no tick movement 1`] = `148983`;
 
 exports[`AlgebraPool gas tests [ @skip-on-coverage ] fee is off #swap #swapExact1For0 second swap in block with no tick movement 1`] = `113452`;
 
-<<<<<<< HEAD
-exports[`AlgebraPool gas tests [ @skip-on-coverage ] fee is off #swap farming connected first swap in block moves tick, no initialized crossings 1`] = `180243`;
+exports[`AlgebraPool gas tests [ @skip-on-coverage ] fee is off #swap farming connected first swap in block moves tick, no initialized crossings 1`] = `180242`;
 
-exports[`AlgebraPool gas tests [ @skip-on-coverage ] fee is off #swap farming connected first swap in block with no tick movement 1`] = `180191`;
+exports[`AlgebraPool gas tests [ @skip-on-coverage ] fee is off #swap farming connected first swap in block with no tick movement 1`] = `180190`;
 
 exports[`AlgebraPool gas tests [ @skip-on-coverage ] fee is off #swap farming connected second swap in block with no tick movement 1`] = `127559`;
-=======
-exports[`AlgebraPool gas tests [ @skip-on-coverage ] fee is off #swap farming connected first swap in block moves tick, no initialized crossings 1`] = `180564`;
 
-exports[`AlgebraPool gas tests [ @skip-on-coverage ] fee is off #swap farming connected first swap in block with no tick movement 1`] = `180512`;
+exports[`AlgebraPool gas tests [ @skip-on-coverage ] fee is on #swap #swapExact0For1 first swap in block moves tick, no initialized crossings 1`] = `156842`;
 
-exports[`AlgebraPool gas tests [ @skip-on-coverage ] fee is off #swap farming connected second swap in block with no tick movement 1`] = `125568`;
->>>>>>> 85382551
+exports[`AlgebraPool gas tests [ @skip-on-coverage ] fee is on #swap #swapExact0For1 first swap in block with no tick movement 1`] = `156811`;
 
-exports[`AlgebraPool gas tests [ @skip-on-coverage ] fee is on #swap #swapExact0For1 first swap in block moves tick, no initialized crossings 1`] = `156843`;
+exports[`AlgebraPool gas tests [ @skip-on-coverage ] fee is on #swap #swapExact0For1 first swap in block with no tick movement, static fee 1`] = `149847`;
 
-exports[`AlgebraPool gas tests [ @skip-on-coverage ] fee is on #swap #swapExact0For1 first swap in block with no tick movement 1`] = `156812`;
+exports[`AlgebraPool gas tests [ @skip-on-coverage ] fee is on #swap #swapExact0For1 first swap in block, large swap crossing a single initialized tick 1`] = `173707`;
 
-exports[`AlgebraPool gas tests [ @skip-on-coverage ] fee is on #swap #swapExact0For1 first swap in block with no tick movement, static fee 1`] = `149846`;
+exports[`AlgebraPool gas tests [ @skip-on-coverage ] fee is on #swap #swapExact0For1 first swap in block, large swap crossing several initialized ticks 1`] = `208145`;
 
-exports[`AlgebraPool gas tests [ @skip-on-coverage ] fee is on #swap #swapExact0For1 first swap in block, large swap crossing a single initialized tick 1`] = `173708`;
+exports[`AlgebraPool gas tests [ @skip-on-coverage ] fee is on #swap #swapExact0For1 first swap in block, large swap, no initialized crossings 1`] = `156909`;
 
-exports[`AlgebraPool gas tests [ @skip-on-coverage ] fee is on #swap #swapExact0For1 first swap in block, large swap crossing several initialized ticks 1`] = `208146`;
+exports[`AlgebraPool gas tests [ @skip-on-coverage ] fee is on #swap #swapExact0For1 large swap crossing several initialized ticks after some time passes 1`] = `208145`;
 
-exports[`AlgebraPool gas tests [ @skip-on-coverage ] fee is on #swap #swapExact0For1 first swap in block, large swap, no initialized crossings 1`] = `156910`;
-
-exports[`AlgebraPool gas tests [ @skip-on-coverage ] fee is on #swap #swapExact0For1 large swap crossing several initialized ticks after some time passes 1`] = `208146`;
-
-exports[`AlgebraPool gas tests [ @skip-on-coverage ] fee is on #swap #swapExact0For1 large swap crossing several initialized ticks second time after some time passes 1`] = `227346`;
+exports[`AlgebraPool gas tests [ @skip-on-coverage ] fee is on #swap #swapExact0For1 large swap crossing several initialized ticks second time after some time passes 1`] = `227345`;
 
 exports[`AlgebraPool gas tests [ @skip-on-coverage ] fee is on #swap #swapExact0For1 second swap in block moves tick, no initialized crossings 1`] = `121295`;
 
@@ -172,26 +122,18 @@
 
 exports[`AlgebraPool gas tests [ @skip-on-coverage ] fee is on #swap #swapExact0For1 second swap in block, large swap crossing several initialized ticks 1`] = `172604`;
 
-exports[`AlgebraPool gas tests [ @skip-on-coverage ] fee is on #swap #swapExact0For1 several large swaps with pauses 1`] = `236662`;
+exports[`AlgebraPool gas tests [ @skip-on-coverage ] fee is on #swap #swapExact0For1 several large swaps with pauses 1`] = `236661`;
 
-exports[`AlgebraPool gas tests [ @skip-on-coverage ] fee is on #swap #swapExact0For1 small swap after several large swaps with pauses 1`] = `158336`;
+exports[`AlgebraPool gas tests [ @skip-on-coverage ] fee is on #swap #swapExact0For1 small swap after several large swaps with pauses 1`] = `158335`;
 
-exports[`AlgebraPool gas tests [ @skip-on-coverage ] fee is on #swap #swapExact1For0 first swap in block moves tick, no initialized crossings 1`] = `156934`;
+exports[`AlgebraPool gas tests [ @skip-on-coverage ] fee is on #swap #swapExact1For0 first swap in block moves tick, no initialized crossings 1`] = `156933`;
 
-exports[`AlgebraPool gas tests [ @skip-on-coverage ] fee is on #swap #swapExact1For0 first swap in block with no tick movement 1`] = `156882`;
+exports[`AlgebraPool gas tests [ @skip-on-coverage ] fee is on #swap #swapExact1For0 first swap in block with no tick movement 1`] = `156881`;
 
 exports[`AlgebraPool gas tests [ @skip-on-coverage ] fee is on #swap #swapExact1For0 second swap in block with no tick movement 1`] = `121350`;
 
-<<<<<<< HEAD
-exports[`AlgebraPool gas tests [ @skip-on-coverage ] fee is on #swap farming connected first swap in block moves tick, no initialized crossings 1`] = `188141`;
+exports[`AlgebraPool gas tests [ @skip-on-coverage ] fee is on #swap farming connected first swap in block moves tick, no initialized crossings 1`] = `188140`;
 
-exports[`AlgebraPool gas tests [ @skip-on-coverage ] fee is on #swap farming connected first swap in block with no tick movement 1`] = `188089`;
+exports[`AlgebraPool gas tests [ @skip-on-coverage ] fee is on #swap farming connected first swap in block with no tick movement 1`] = `188088`;
 
-exports[`AlgebraPool gas tests [ @skip-on-coverage ] fee is on #swap farming connected second swap in block with no tick movement 1`] = `135457`;
-=======
-exports[`AlgebraPool gas tests [ @skip-on-coverage ] fee is on #swap farming connected first swap in block moves tick, no initialized crossings 1`] = `188462`;
-
-exports[`AlgebraPool gas tests [ @skip-on-coverage ] fee is on #swap farming connected first swap in block with no tick movement 1`] = `188410`;
-
-exports[`AlgebraPool gas tests [ @skip-on-coverage ] fee is on #swap farming connected second swap in block with no tick movement 1`] = `133466`;
->>>>>>> 85382551
+exports[`AlgebraPool gas tests [ @skip-on-coverage ] fee is on #swap farming connected second swap in block with no tick movement 1`] = `135457`;