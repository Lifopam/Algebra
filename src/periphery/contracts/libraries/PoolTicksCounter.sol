--- conflicted
+++ resolved
@@ -24,19 +24,11 @@
 
         {
             // Get the key and offset in the tick bitmap of the active tick before and after the swap.
-<<<<<<< HEAD
-            int16 wordPos = int16((tickBefore) >> 8);
-            uint8 bitPos = uint8(int8((tickBefore) % 256));
-
-            int16 wordPosAfter = int16((tickAfter) >> 8);
-            uint8 bitPosAfter = uint8(int8((tickAfter) % 256));
-=======
             int16 wordPos = int16(tickBefore >> 8);
             uint8 bitPos = uint8(int8(tickBefore % 256));
 
             int16 wordPosAfter = int16(tickAfter >> 8);
             uint8 bitPosAfter = uint8(int8(tickAfter % 256));
->>>>>>> b4f4c9fd
 
             // In the case where tickAfter is initialized, we only want to count it if we are swapping downwards.
             // If the initializable tick after the swap is initialized, our original tickAfter is a
