--- conflicted
+++ resolved
@@ -5,11 +5,7 @@
 /// @dev Credit to Uniswap Labs under GPL-2.0-or-later license:
 /// https://github.com/Uniswap/v3-periphery
 library PoolAddress {
-<<<<<<< HEAD
-    bytes32 internal constant POOL_INIT_CODE_HASH = 0xb40252dc985eaa48143d8412032add3ca28d824c4790fb9f09e040fedf50d252;
-=======
-    bytes32 internal constant POOL_INIT_CODE_HASH = 0xe72bebd8b70e089fdcb38ed7e5940e8839837b4cdd27c69ff2461ff057192b81;
->>>>>>> 5f107780
+    bytes32 internal constant POOL_INIT_CODE_HASH = 0xbc4e5f3a36c3deea069faee5d5fe51fea9e64ab4c0d15b40680be16b9204f439;
 
     /// @notice The identifying key of the pool
     struct PoolKey {
