--- conflicted
+++ resolved
@@ -5,11 +5,7 @@
 /// @dev Credit to Uniswap Labs under GPL-2.0-or-later license:
 /// https://github.com/Uniswap/v3-periphery
 library PoolAddress {
-<<<<<<< HEAD
-    bytes32 internal constant POOL_INIT_CODE_HASH = 0xac97ff1b66ef7517262cbf16db0195b400714e8ecb499fc86f349e77f50ae89b;
-=======
-    bytes32 internal constant POOL_INIT_CODE_HASH = 0xdcb95b809dca000f4ce04aa004b723fef2dbb3704db3c0389699bc70f0e42c79;
->>>>>>> ade9e234
+    bytes32 internal constant POOL_INIT_CODE_HASH = 0x0ca66607e4d0ece7798fce9ae13cad1a28be1eee443451573f92ba6e3bcd92b9;
 
     /// @notice The identifying key of the pool
     struct PoolKey {
