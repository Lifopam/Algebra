// SPDX-License-Identifier: GPL-2.0-or-later
pragma solidity >=0.5.0;

/// @title Provides functions for deriving a pool address from the poolDeployer and tokens
/// @dev Credit to Uniswap Labs under GPL-2.0-or-later license:
/// https://github.com/Uniswap/v3-periphery
library PoolAddress {
<<<<<<< HEAD
    bytes32 internal constant POOL_INIT_CODE_HASH = 0xd38d9b4df9f5fc3af8eb97ab712dd1f100db59d0c9adb32b602f9cff7c4cb411;
=======
    bytes32 internal constant POOL_INIT_CODE_HASH = 0x98394a80946486ea6142a2ba16c9e01e40e083b609430307f8bdc824028eac0f;
>>>>>>> 94ff29ae

    /// @notice The identifying key of the pool
    struct PoolKey {
        address token0;
        address token1;
    }

    /// @notice Returns PoolKey: the ordered tokens
    /// @param tokenA The first token of a pool, unsorted
    /// @param tokenB The second token of a pool, unsorted
    /// @return Poolkey The pool details with ordered token0 and token1 assignments
    function getPoolKey(address tokenA, address tokenB) internal pure returns (PoolKey memory) {
        if (tokenA > tokenB) (tokenA, tokenB) = (tokenB, tokenA);
        return PoolKey({token0: tokenA, token1: tokenB});
    }

    /// @notice Deterministically computes the pool address given the poolDeployer and PoolKey
    /// @param poolDeployer The Algebra poolDeployer contract address
    /// @param key The PoolKey
    /// @return pool The contract address of the Algebra pool
    function computeAddress(address poolDeployer, PoolKey memory key) internal pure returns (address pool) {
        require(key.token0 < key.token1);
        pool = address(
            uint160(
                uint256(
                    keccak256(
                        abi.encodePacked(
                            hex'ff',
                            poolDeployer,
                            keccak256(abi.encode(key.token0, key.token1)),
                            POOL_INIT_CODE_HASH
                        )
                    )
                )
            )
        );
    }
}<|MERGE_RESOLUTION|>--- conflicted
+++ resolved
@@ -5,11 +5,7 @@
 /// @dev Credit to Uniswap Labs under GPL-2.0-or-later license:
 /// https://github.com/Uniswap/v3-periphery
 library PoolAddress {
-<<<<<<< HEAD
-    bytes32 internal constant POOL_INIT_CODE_HASH = 0xd38d9b4df9f5fc3af8eb97ab712dd1f100db59d0c9adb32b602f9cff7c4cb411;
-=======
-    bytes32 internal constant POOL_INIT_CODE_HASH = 0x98394a80946486ea6142a2ba16c9e01e40e083b609430307f8bdc824028eac0f;
->>>>>>> 94ff29ae
+    bytes32 internal constant POOL_INIT_CODE_HASH = 0xb5b5d9011c6f5c3bb83440e7f4174b2940f720568ab92db36aa9d974457d92fe;
 
     /// @notice The identifying key of the pool
     struct PoolKey {
