--- conflicted
+++ resolved
@@ -5,11 +5,7 @@
 /// @dev Credit to Uniswap Labs under GPL-2.0-or-later license:
 /// https://github.com/Uniswap/v3-periphery
 library PoolAddress {
-<<<<<<< HEAD
-    bytes32 internal constant POOL_INIT_CODE_HASH = 0xe5d1383bad154bf51a59b198a7f75a097f3641740b8d8322d893c92b4e409805;
-=======
     bytes32 internal constant POOL_INIT_CODE_HASH = 0x7bb67c17ba46f360f231eca46e5eb3f19901f93df5331533a09f7d85ff89b868;
->>>>>>> dcdf439f
 
     /// @notice The identifying key of the pool
     struct PoolKey {
