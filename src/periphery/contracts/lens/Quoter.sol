// SPDX-License-Identifier: GPL-2.0-or-later
pragma solidity =0.7.6;
pragma abicoder v2;

import '@cryptoalgebra/core/contracts/libraries/SafeCast.sol';
import '@cryptoalgebra/core/contracts/libraries/TickMath.sol';

import '@cryptoalgebra/core/contracts/libraries/FullMath.sol';
import '@cryptoalgebra/core/contracts/interfaces/IAlgebraPool.sol';
import '@cryptoalgebra/core/contracts/interfaces/callback/IAlgebraSwapCallback.sol';

import '../interfaces/IQuoter.sol';
import '../base/PeripheryImmutableState.sol';
import '../libraries/Path.sol';
import '../libraries/PoolAddress.sol';
import '../libraries/CallbackValidation.sol';

import 'hardhat/console.sol';

/// @title Provides quotes for swaps
/// @notice Allows getting the expected amount out or amount in for a given swap without executing the swap
/// @dev These functions are not gas efficient and should _not_ be called on chain. Instead, optimistically execute
/// the swap and check the amounts in the callback.
/// Credit to Uniswap Labs under GPL-2.0-or-later license:
/// https://github.com/Uniswap/v3-periphery
contract Quoter is IQuoter, IAlgebraSwapCallback, PeripheryImmutableState {
    using Path for bytes;
    using SafeCast for uint256;

    /// @dev Transient storage variable used to check a safety condition in exact output swaps.
    uint256 private amountOutCached;

    constructor(
        address _factory,
        address _WNativeToken,
        address _poolDeployer
    ) PeripheryImmutableState(_factory, _WNativeToken, _poolDeployer) {}

    function getPool(address tokenA, address tokenB) private view returns (IAlgebraPool) {
        return IAlgebraPool(PoolAddress.computeAddress(poolDeployer, PoolAddress.getPoolKey(tokenA, tokenB)));
    }

    /// @inheritdoc IAlgebraSwapCallback
    function algebraSwapCallback(int256 amount0Delta, int256 amount1Delta, bytes memory path) external view override {
        require(amount0Delta > 0 || amount1Delta > 0); // swaps entirely within 0-liquidity regions are not supported
        (address tokenIn, address tokenOut) = path.decodeFirstPool();
        CallbackValidation.verifyCallback(poolDeployer, tokenIn, tokenOut);

        (bool isExactInput, uint256 amountToPay, uint256 amountReceived) = amount0Delta > 0
            ? (tokenIn < tokenOut, uint256(amount0Delta), uint256(-amount1Delta))
            : (tokenOut < tokenIn, uint256(amount1Delta), uint256(-amount0Delta));

        IAlgebraPool pool = getPool(tokenIn, tokenOut);
        (, , , uint16 fee, , , ) = pool.globalState();
<<<<<<< HEAD
=======
        console.log('amounts');
        console.log(feeAmount);
        console.log(amountToPay);
        uint256 expectedFee = FullMath.mulDivRoundingUp(fee, amountToPay, 1e6);
        if (feeAmount != 0 && (expectedFee != feeAmount)) {
            uint256 actualFee = FullMath.mulDiv(feeAmount, 1e6, amountToPay);
            if (actualFee < 50000) {
                fee = uint16(actualFee);
            } else {
                fee = 50000;
            }
        }
>>>>>>> 174411f8

        if (isExactInput) {
            assembly {
                let ptr := mload(0x40)
                mstore(ptr, amountReceived)
                mstore(add(ptr, 0x20), fee)
                revert(ptr, 64)
            }
        } else {
            // if the cache has been populated, ensure that the full output amount has been received
            if (amountOutCached != 0) require(amountReceived == amountOutCached);
            assembly {
                let ptr := mload(0x40)
                mstore(ptr, amountToPay)
                mstore(add(ptr, 0x20), fee)
                revert(ptr, 64)
            }
        }
    }

    /// @dev Parses a revert reason that should contain the numeric quote
    function parseRevertReason(bytes memory reason) private view returns (uint256, uint16) {
        console.log('reason length');
        console.log(reason.length);
        if (reason.length != 64) {
            if (reason.length < 68) revert('Unexpected error');
            assembly {
                reason := add(reason, 0x04)
            }
            revert(abi.decode(reason, (string)));
        }
        return abi.decode(reason, (uint256, uint16));
    }

    /// @inheritdoc IQuoter
    function quoteExactInputSingle(
        address tokenIn,
        address tokenOut,
        uint256 amountIn,
        uint160 limitSqrtPrice
    ) public override returns (uint256 amountOut, uint16 fee) {
        bool zeroToOne = tokenIn < tokenOut;

        try
            getPool(tokenIn, tokenOut).swap(
                address(this), // address(0) might cause issues with some tokens
                zeroToOne,
                amountIn.toInt256(),
                limitSqrtPrice == 0
                    ? (zeroToOne ? TickMath.MIN_SQRT_RATIO + 1 : TickMath.MAX_SQRT_RATIO - 1)
                    : limitSqrtPrice,
                abi.encodePacked(tokenIn, tokenOut)
            )
        {} catch (bytes memory reason) {
            (amountOut, fee) = parseRevertReason(reason);
        }
    }

    /// @inheritdoc IQuoter
    function quoteExactInput(
        bytes memory path,
        uint256 amountIn
    ) external override returns (uint256 amountOut, uint16[] memory fees) {
        fees = new uint16[](path.numPools());
        uint256 i = 0;
        while (true) {
            bool hasMultiplePools = path.hasMultiplePools();

            (address tokenIn, address tokenOut) = path.decodeFirstPool();

            // the outputs of prior swaps become the inputs to subsequent ones
            (amountIn, fees[i]) = quoteExactInputSingle(tokenIn, tokenOut, amountIn, 0);

            // decide whether to continue or terminate
            if (hasMultiplePools) {
                path = path.skipToken();
            } else {
                return (amountIn, fees);
            }
            i++;
        }
    }

    /// @inheritdoc IQuoter
    function quoteExactOutputSingle(
        address tokenIn,
        address tokenOut,
        uint256 amountOut,
        uint160 limitSqrtPrice
    ) public override returns (uint256 amountIn, uint16 fee) {
        bool zeroToOne = tokenIn < tokenOut;

        // if no price limit has been specified, cache the output amount for comparison in the swap callback
        if (limitSqrtPrice == 0) amountOutCached = amountOut;
        try
            getPool(tokenIn, tokenOut).swap(
                address(this), // address(0) might cause issues with some tokens
                zeroToOne,
                -amountOut.toInt256(),
                limitSqrtPrice == 0
                    ? (zeroToOne ? TickMath.MIN_SQRT_RATIO + 1 : TickMath.MAX_SQRT_RATIO - 1)
                    : limitSqrtPrice,
                abi.encodePacked(tokenOut, tokenIn)
            )
        {} catch (bytes memory reason) {
            if (limitSqrtPrice == 0) delete amountOutCached; // clear cache
            (amountIn, fee) = parseRevertReason(reason);
        }
    }

    /// @inheritdoc IQuoter
    function quoteExactOutput(
        bytes memory path,
        uint256 amountOut
    ) external override returns (uint256 amountIn, uint16[] memory fees) {
        fees = new uint16[](path.numPools());
        uint256 i = 0;
        while (true) {
            bool hasMultiplePools = path.hasMultiplePools();

            (address tokenOut, address tokenIn) = path.decodeFirstPool();

            // the inputs of prior swaps become the outputs of subsequent ones
            (amountOut, fees[i]) = quoteExactOutputSingle(tokenIn, tokenOut, amountOut, 0);

            // decide whether to continue or terminate
            if (hasMultiplePools) {
                path = path.skipToken();
            } else {
                return (amountOut, fees);
            }
            i++;
        }
    }
}<|MERGE_RESOLUTION|>--- conflicted
+++ resolved
@@ -14,8 +14,6 @@
 import '../libraries/Path.sol';
 import '../libraries/PoolAddress.sol';
 import '../libraries/CallbackValidation.sol';
-
-import 'hardhat/console.sol';
 
 /// @title Provides quotes for swaps
 /// @notice Allows getting the expected amount out or amount in for a given swap without executing the swap
@@ -52,21 +50,6 @@
 
         IAlgebraPool pool = getPool(tokenIn, tokenOut);
         (, , , uint16 fee, , , ) = pool.globalState();
-<<<<<<< HEAD
-=======
-        console.log('amounts');
-        console.log(feeAmount);
-        console.log(amountToPay);
-        uint256 expectedFee = FullMath.mulDivRoundingUp(fee, amountToPay, 1e6);
-        if (feeAmount != 0 && (expectedFee != feeAmount)) {
-            uint256 actualFee = FullMath.mulDiv(feeAmount, 1e6, amountToPay);
-            if (actualFee < 50000) {
-                fee = uint16(actualFee);
-            } else {
-                fee = 50000;
-            }
-        }
->>>>>>> 174411f8
 
         if (isExactInput) {
             assembly {
@@ -89,8 +72,6 @@
 
     /// @dev Parses a revert reason that should contain the numeric quote
     function parseRevertReason(bytes memory reason) private view returns (uint256, uint16) {
-        console.log('reason length');
-        console.log(reason.length);
         if (reason.length != 64) {
             if (reason.length < 68) revert('Unexpected error');
             assembly {
