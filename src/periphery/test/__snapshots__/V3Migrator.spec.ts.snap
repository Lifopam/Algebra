// Jest Snapshot v1, https://goo.gl/fbAQLP

<<<<<<< HEAD
exports[`V3Migrator #migrate gas [ @skip-on-coverage ] 1`] = `817907`;
=======
exports[`V3Migrator #migrate gas [ @skip-on-coverage ] 1`] = `811395`;
>>>>>>> 316a1282
<|MERGE_RESOLUTION|>--- conflicted
+++ resolved
@@ -1,7 +1,3 @@
 // Jest Snapshot v1, https://goo.gl/fbAQLP
 
-<<<<<<< HEAD
-exports[`V3Migrator #migrate gas [ @skip-on-coverage ] 1`] = `817907`;
-=======
-exports[`V3Migrator #migrate gas [ @skip-on-coverage ] 1`] = `811395`;
->>>>>>> 316a1282
+exports[`V3Migrator #migrate gas [ @skip-on-coverage ] 1`] = `816314`;