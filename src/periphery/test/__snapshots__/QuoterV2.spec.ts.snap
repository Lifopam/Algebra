--- conflicted
+++ resolved
@@ -1,59 +1,29 @@
 // Jest Snapshot v1, https://goo.gl/fbAQLP
 
-<<<<<<< HEAD
-exports[`QuoterV2 quotes #quoteExactInputSingle gas [ @skip-on-coverage ] 0 -> 2 1`] = `177058`;
+exports[`QuoterV2 quotes #quoteExactInputSingle gas [ @skip-on-coverage ] 0 -> 2 1`] = `172105`;
 
-exports[`QuoterV2 quotes #quoteExactInputSingle gas [ @skip-on-coverage ] 2 -> 0 1`] = `179327`;
+exports[`QuoterV2 quotes #quoteExactInputSingle gas [ @skip-on-coverage ] 2 -> 0 1`] = `174364`;
 
-exports[`QuoterV2 quotes #quoteExactOutput gas [ @skip-on-coverage ] 0 -> 2 -> 1 1`] = `322385`;
+exports[`QuoterV2 quotes #quoteExactOutput gas [ @skip-on-coverage ] 0 -> 2 -> 1 1`] = `310340`;
 
-exports[`QuoterV2 quotes #quoteExactOutput gas [ @skip-on-coverage ] 0 -> 2 cross 0 tick starting tick initialized 1`] = `163927`;
+exports[`QuoterV2 quotes #quoteExactOutput gas [ @skip-on-coverage ] 0 -> 2 cross 0 tick starting tick initialized 1`] = `158879`;
 
-exports[`QuoterV2 quotes #quoteExactOutput gas [ @skip-on-coverage ] 0 -> 2 cross 0 tick starting tick not initialized 1`] = `99330`;
+exports[`QuoterV2 quotes #quoteExactOutput gas [ @skip-on-coverage ] 0 -> 2 cross 0 tick starting tick not initialized 1`] = `92422`;
 
-exports[`QuoterV2 quotes #quoteExactOutput gas [ @skip-on-coverage ] 0 -> 2 cross 1 tick 1`] = `140594`;
+exports[`QuoterV2 quotes #quoteExactOutput gas [ @skip-on-coverage ] 0 -> 2 cross 1 tick 1`] = `135760`;
 
-exports[`QuoterV2 quotes #quoteExactOutput gas [ @skip-on-coverage ] 0 -> 2 cross 2 tick 1`] = `176836`;
+exports[`QuoterV2 quotes #quoteExactOutput gas [ @skip-on-coverage ] 0 -> 2 cross 2 tick 1`] = `171943`;
 
-exports[`QuoterV2 quotes #quoteExactOutput gas [ @skip-on-coverage ] 0 -> 2 cross 2 where tick after is initialized 1`] = `140624`;
+exports[`QuoterV2 quotes #quoteExactOutput gas [ @skip-on-coverage ] 0 -> 2 cross 2 where tick after is initialized 1`] = `135790`;
 
-exports[`QuoterV2 quotes #quoteExactOutput gas [ @skip-on-coverage ] 2 -> 0 cross 1 tick 1`] = `143329`;
+exports[`QuoterV2 quotes #quoteExactOutput gas [ @skip-on-coverage ] 2 -> 0 cross 1 tick 1`] = `138485`;
 
-exports[`QuoterV2 quotes #quoteExactOutput gas [ @skip-on-coverage ] 2 -> 0 cross 2 ticks 1`] = `179880`;
+exports[`QuoterV2 quotes #quoteExactOutput gas [ @skip-on-coverage ] 2 -> 0 cross 2 ticks 1`] = `174977`;
 
-exports[`QuoterV2 quotes #quoteExactOutput gas [ @skip-on-coverage ] 2 -> 0 cross 2 where tick after is initialized 1`] = `179863`;
+exports[`QuoterV2 quotes #quoteExactOutput gas [ @skip-on-coverage ] 2 -> 0 cross 2 where tick after is initialized 1`] = `174960`;
 
-exports[`QuoterV2 quotes #quoteExactOutput gas [ @skip-on-coverage ] 2 -> 1 1`] = `145590`;
+exports[`QuoterV2 quotes #quoteExactOutput gas [ @skip-on-coverage ] 2 -> 1 1`] = `138438`;
 
-exports[`QuoterV2 quotes #quoteExactOutputSingle gas [ @skip-on-coverage ] 0 -> 1 1`] = `143506`;
+exports[`QuoterV2 quotes #quoteExactOutputSingle gas [ @skip-on-coverage ] 0 -> 1 1`] = `136364`;
 
-exports[`QuoterV2 quotes #quoteExactOutputSingle gas [ @skip-on-coverage ] 1 -> 0 1`] = `145791`;
-=======
-exports[`QuoterV2 quotes #quoteExactInputSingle gas [ @skip-on-coverage ] 0 -> 2 1`] = `171358`;
-
-exports[`QuoterV2 quotes #quoteExactInputSingle gas [ @skip-on-coverage ] 2 -> 0 1`] = `173617`;
-
-exports[`QuoterV2 quotes #quoteExactOutput gas [ @skip-on-coverage ] 0 -> 2 -> 1 1`] = `305798`;
-
-exports[`QuoterV2 quotes #quoteExactOutput gas [ @skip-on-coverage ] 0 -> 2 cross 0 tick starting tick initialized 1`] = `155060`;
-
-exports[`QuoterV2 quotes #quoteExactOutput gas [ @skip-on-coverage ] 0 -> 2 cross 0 tick starting tick not initialized 1`] = `91723`;
-
-exports[`QuoterV2 quotes #quoteExactOutput gas [ @skip-on-coverage ] 0 -> 2 cross 1 tick 1`] = `135037`;
-
-exports[`QuoterV2 quotes #quoteExactOutput gas [ @skip-on-coverage ] 0 -> 2 cross 2 tick 1`] = `171196`;
-
-exports[`QuoterV2 quotes #quoteExactOutput gas [ @skip-on-coverage ] 0 -> 2 cross 2 where tick after is initialized 1`] = `135067`;
-
-exports[`QuoterV2 quotes #quoteExactOutput gas [ @skip-on-coverage ] 2 -> 0 cross 1 tick 1`] = `137762`;
-
-exports[`QuoterV2 quotes #quoteExactOutput gas [ @skip-on-coverage ] 2 -> 0 cross 2 ticks 1`] = `174230`;
-
-exports[`QuoterV2 quotes #quoteExactOutput gas [ @skip-on-coverage ] 2 -> 0 cross 2 where tick after is initialized 1`] = `174213`;
-
-exports[`QuoterV2 quotes #quoteExactOutput gas [ @skip-on-coverage ] 2 -> 1 1`] = `134643`;
-
-exports[`QuoterV2 quotes #quoteExactOutputSingle gas [ @skip-on-coverage ] 0 -> 1 1`] = `132569`;
-
-exports[`QuoterV2 quotes #quoteExactOutputSingle gas [ @skip-on-coverage ] 1 -> 0 1`] = `134844`;
->>>>>>> 316a1282
+exports[`QuoterV2 quotes #quoteExactOutputSingle gas [ @skip-on-coverage ] 1 -> 0 1`] = `138639`;