// Jest Snapshot v1, https://goo.gl/fbAQLP

exports[`NonfungiblePositionManager #burn gas [ @skip-on-coverage ] 1`] = `63492`;

<<<<<<< HEAD
exports[`NonfungiblePositionManager #collect gas transfers both [ @skip-on-coverage ] 1`] = `118791`;

exports[`NonfungiblePositionManager #collect gas transfers token0 only [ @skip-on-coverage ] 1`] = `117195`;

exports[`NonfungiblePositionManager #collect gas transfers token1 only [ @skip-on-coverage ] 1`] = `117386`;

exports[`NonfungiblePositionManager #createAndInitializePoolIfNecessary gas [ @skip-on-coverage ] 1`] = `7271807`;

exports[`NonfungiblePositionManager #decreaseLiquidity gas complete decrease [ @skip-on-coverage ] 1`] = `214991`;

exports[`NonfungiblePositionManager #decreaseLiquidity gas partial decrease [ @skip-on-coverage ] 1`] = `213282`;

exports[`NonfungiblePositionManager #increaseLiquidity gas [ @skip-on-coverage ] 1`] = `216493`;

exports[`NonfungiblePositionManager #mint gas first mint for pool [ @skip-on-coverage ] 1`] = `696892`;

exports[`NonfungiblePositionManager #mint gas first mint for pool using eth with non-zero refund [ @skip-on-coverage ] 1`] = `712159`;

exports[`NonfungiblePositionManager #mint gas first mint for pool using eth with zero refund [ @skip-on-coverage ] 1`] = `704992`;

exports[`NonfungiblePositionManager #mint gas mint for same pool, different ticks [ @skip-on-coverage ] 1`] = `486976`;

exports[`NonfungiblePositionManager #mint gas mint on same ticks [ @skip-on-coverage ] 1`] = `364029`;
=======
exports[`NonfungiblePositionManager #collect gas transfers both [ @skip-on-coverage ] 1`] = `116495`;

exports[`NonfungiblePositionManager #collect gas transfers token0 only [ @skip-on-coverage ] 1`] = `114806`;

exports[`NonfungiblePositionManager #collect gas transfers token1 only [ @skip-on-coverage ] 1`] = `114997`;

exports[`NonfungiblePositionManager #createAndInitializePoolIfNecessary gas [ @skip-on-coverage ] 1`] = `7183299`;

exports[`NonfungiblePositionManager #decreaseLiquidity gas complete decrease [ @skip-on-coverage ] 1`] = `208632`;

exports[`NonfungiblePositionManager #decreaseLiquidity gas partial decrease [ @skip-on-coverage ] 1`] = `207223`;

exports[`NonfungiblePositionManager #increaseLiquidity gas [ @skip-on-coverage ] 1`] = `211820`;

exports[`NonfungiblePositionManager #mint gas first mint for pool [ @skip-on-coverage ] 1`] = `690380`;

exports[`NonfungiblePositionManager #mint gas first mint for pool using eth with non-zero refund [ @skip-on-coverage ] 1`] = `705646`;

exports[`NonfungiblePositionManager #mint gas first mint for pool using eth with zero refund [ @skip-on-coverage ] 1`] = `698479`;

exports[`NonfungiblePositionManager #mint gas mint for same pool, different ticks [ @skip-on-coverage ] 1`] = `480730`;

exports[`NonfungiblePositionManager #mint gas mint on same ticks [ @skip-on-coverage ] 1`] = `357785`;
>>>>>>> 316a1282

exports[`NonfungiblePositionManager #permit owned by eoa gas [ @skip-on-coverage ] 1`] = `59430`;

exports[`NonfungiblePositionManager #permit owned by verifying contract gas [ @skip-on-coverage ] 1`] = `63256`;

exports[`NonfungiblePositionManager #transferFrom gas [ @skip-on-coverage ] 1`] = `86062`;

exports[`NonfungiblePositionManager #transferFrom gas comes from approved [ @skip-on-coverage ] 1`] = `86813`;

<<<<<<< HEAD
exports[`NonfungiblePositionManager bytecode size [ @skip-on-coverage ] 1`] = `24038`;

exports[`NonfungiblePositionManager multicall exit gas [ @skip-on-coverage ] 1`] = `279772`;
=======
exports[`NonfungiblePositionManager bytecode size [ @skip-on-coverage ] 1`] = `24392`;

exports[`NonfungiblePositionManager multicall exit gas [ @skip-on-coverage ] 1`] = `275497`;
>>>>>>> 316a1282
<|MERGE_RESOLUTION|>--- conflicted
+++ resolved
@@ -2,55 +2,29 @@
 
 exports[`NonfungiblePositionManager #burn gas [ @skip-on-coverage ] 1`] = `63492`;
 
-<<<<<<< HEAD
-exports[`NonfungiblePositionManager #collect gas transfers both [ @skip-on-coverage ] 1`] = `118791`;
+exports[`NonfungiblePositionManager #collect gas transfers both [ @skip-on-coverage ] 1`] = `117249`;
 
-exports[`NonfungiblePositionManager #collect gas transfers token0 only [ @skip-on-coverage ] 1`] = `117195`;
+exports[`NonfungiblePositionManager #collect gas transfers token0 only [ @skip-on-coverage ] 1`] = `115560`;
 
-exports[`NonfungiblePositionManager #collect gas transfers token1 only [ @skip-on-coverage ] 1`] = `117386`;
+exports[`NonfungiblePositionManager #collect gas transfers token1 only [ @skip-on-coverage ] 1`] = `115751`;
 
-exports[`NonfungiblePositionManager #createAndInitializePoolIfNecessary gas [ @skip-on-coverage ] 1`] = `7271807`;
+exports[`NonfungiblePositionManager #createAndInitializePoolIfNecessary gas [ @skip-on-coverage ] 1`] = `7333796`;
 
-exports[`NonfungiblePositionManager #decreaseLiquidity gas complete decrease [ @skip-on-coverage ] 1`] = `214991`;
+exports[`NonfungiblePositionManager #decreaseLiquidity gas complete decrease [ @skip-on-coverage ] 1`] = `212839`;
 
-exports[`NonfungiblePositionManager #decreaseLiquidity gas partial decrease [ @skip-on-coverage ] 1`] = `213282`;
+exports[`NonfungiblePositionManager #decreaseLiquidity gas partial decrease [ @skip-on-coverage ] 1`] = `211318`;
 
-exports[`NonfungiblePositionManager #increaseLiquidity gas [ @skip-on-coverage ] 1`] = `216493`;
+exports[`NonfungiblePositionManager #increaseLiquidity gas [ @skip-on-coverage ] 1`] = `216621`;
 
-exports[`NonfungiblePositionManager #mint gas first mint for pool [ @skip-on-coverage ] 1`] = `696892`;
+exports[`NonfungiblePositionManager #mint gas first mint for pool [ @skip-on-coverage ] 1`] = `695299`;
 
-exports[`NonfungiblePositionManager #mint gas first mint for pool using eth with non-zero refund [ @skip-on-coverage ] 1`] = `712159`;
+exports[`NonfungiblePositionManager #mint gas first mint for pool using eth with non-zero refund [ @skip-on-coverage ] 1`] = `710565`;
 
-exports[`NonfungiblePositionManager #mint gas first mint for pool using eth with zero refund [ @skip-on-coverage ] 1`] = `704992`;
+exports[`NonfungiblePositionManager #mint gas first mint for pool using eth with zero refund [ @skip-on-coverage ] 1`] = `703398`;
 
-exports[`NonfungiblePositionManager #mint gas mint for same pool, different ticks [ @skip-on-coverage ] 1`] = `486976`;
+exports[`NonfungiblePositionManager #mint gas mint for same pool, different ticks [ @skip-on-coverage ] 1`] = `485597`;
 
-exports[`NonfungiblePositionManager #mint gas mint on same ticks [ @skip-on-coverage ] 1`] = `364029`;
-=======
-exports[`NonfungiblePositionManager #collect gas transfers both [ @skip-on-coverage ] 1`] = `116495`;
-
-exports[`NonfungiblePositionManager #collect gas transfers token0 only [ @skip-on-coverage ] 1`] = `114806`;
-
-exports[`NonfungiblePositionManager #collect gas transfers token1 only [ @skip-on-coverage ] 1`] = `114997`;
-
-exports[`NonfungiblePositionManager #createAndInitializePoolIfNecessary gas [ @skip-on-coverage ] 1`] = `7183299`;
-
-exports[`NonfungiblePositionManager #decreaseLiquidity gas complete decrease [ @skip-on-coverage ] 1`] = `208632`;
-
-exports[`NonfungiblePositionManager #decreaseLiquidity gas partial decrease [ @skip-on-coverage ] 1`] = `207223`;
-
-exports[`NonfungiblePositionManager #increaseLiquidity gas [ @skip-on-coverage ] 1`] = `211820`;
-
-exports[`NonfungiblePositionManager #mint gas first mint for pool [ @skip-on-coverage ] 1`] = `690380`;
-
-exports[`NonfungiblePositionManager #mint gas first mint for pool using eth with non-zero refund [ @skip-on-coverage ] 1`] = `705646`;
-
-exports[`NonfungiblePositionManager #mint gas first mint for pool using eth with zero refund [ @skip-on-coverage ] 1`] = `698479`;
-
-exports[`NonfungiblePositionManager #mint gas mint for same pool, different ticks [ @skip-on-coverage ] 1`] = `480730`;
-
-exports[`NonfungiblePositionManager #mint gas mint on same ticks [ @skip-on-coverage ] 1`] = `357785`;
->>>>>>> 316a1282
+exports[`NonfungiblePositionManager #mint gas mint on same ticks [ @skip-on-coverage ] 1`] = `362586`;
 
 exports[`NonfungiblePositionManager #permit owned by eoa gas [ @skip-on-coverage ] 1`] = `59430`;
 
@@ -60,12 +34,6 @@
 
 exports[`NonfungiblePositionManager #transferFrom gas comes from approved [ @skip-on-coverage ] 1`] = `86813`;
 
-<<<<<<< HEAD
-exports[`NonfungiblePositionManager bytecode size [ @skip-on-coverage ] 1`] = `24038`;
+exports[`NonfungiblePositionManager bytecode size [ @skip-on-coverage ] 1`] = `24456`;
 
-exports[`NonfungiblePositionManager multicall exit gas [ @skip-on-coverage ] 1`] = `279772`;
-=======
-exports[`NonfungiblePositionManager bytecode size [ @skip-on-coverage ] 1`] = `24392`;
-
-exports[`NonfungiblePositionManager multicall exit gas [ @skip-on-coverage ] 1`] = `275497`;
->>>>>>> 316a1282
+exports[`NonfungiblePositionManager multicall exit gas [ @skip-on-coverage ] 1`] = `278954`;