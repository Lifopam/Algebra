// Jest Snapshot v1, https://goo.gl/fbAQLP

exports[`NonfungiblePositionManager #burn gas [ @skip-on-coverage ] 1`] = `63492`;

exports[`NonfungiblePositionManager #collect gas transfers both [ @skip-on-coverage ] 1`] = `117249`;

exports[`NonfungiblePositionManager #collect gas transfers token0 only [ @skip-on-coverage ] 1`] = `115560`;

exports[`NonfungiblePositionManager #collect gas transfers token1 only [ @skip-on-coverage ] 1`] = `115751`;

exports[`NonfungiblePositionManager #createAndInitializePoolIfNecessary gas [ @skip-on-coverage ] 1`] = `7333796`;

exports[`NonfungiblePositionManager #decreaseLiquidity gas complete decrease [ @skip-on-coverage ] 1`] = `212839`;

exports[`NonfungiblePositionManager #decreaseLiquidity gas partial decrease [ @skip-on-coverage ] 1`] = `211318`;

exports[`NonfungiblePositionManager #increaseLiquidity gas [ @skip-on-coverage ] 1`] = `216621`;

exports[`NonfungiblePositionManager #mint gas first mint for pool [ @skip-on-coverage ] 1`] = `695299`;

exports[`NonfungiblePositionManager #mint gas first mint for pool using eth with non-zero refund [ @skip-on-coverage ] 1`] = `710565`;

exports[`NonfungiblePositionManager #mint gas first mint for pool using eth with zero refund [ @skip-on-coverage ] 1`] = `703398`;

exports[`NonfungiblePositionManager #mint gas mint for same pool, different ticks [ @skip-on-coverage ] 1`] = `485597`;

exports[`NonfungiblePositionManager #mint gas mint on same ticks [ @skip-on-coverage ] 1`] = `362586`;

exports[`NonfungiblePositionManager #permit owned by eoa gas [ @skip-on-coverage ] 1`] = `59430`;

exports[`NonfungiblePositionManager #permit owned by verifying contract gas [ @skip-on-coverage ] 1`] = `63256`;

exports[`NonfungiblePositionManager #transferFrom gas [ @skip-on-coverage ] 1`] = `86062`;

exports[`NonfungiblePositionManager #transferFrom gas comes from approved [ @skip-on-coverage ] 1`] = `86813`;

<<<<<<< HEAD
exports[`NonfungiblePositionManager bytecode size [ @skip-on-coverage ] 1`] = `24456`;
=======
exports[`NonfungiblePositionManager bytecode size [ @skip-on-coverage ] 1`] = `24459`;
>>>>>>> e95fff18

exports[`NonfungiblePositionManager multicall exit gas [ @skip-on-coverage ] 1`] = `278954`;<|MERGE_RESOLUTION|>--- conflicted
+++ resolved
@@ -34,10 +34,6 @@
 
 exports[`NonfungiblePositionManager #transferFrom gas comes from approved [ @skip-on-coverage ] 1`] = `86813`;
 
-<<<<<<< HEAD
-exports[`NonfungiblePositionManager bytecode size [ @skip-on-coverage ] 1`] = `24456`;
-=======
 exports[`NonfungiblePositionManager bytecode size [ @skip-on-coverage ] 1`] = `24459`;
->>>>>>> e95fff18
 
 exports[`NonfungiblePositionManager multicall exit gas [ @skip-on-coverage ] 1`] = `278954`;