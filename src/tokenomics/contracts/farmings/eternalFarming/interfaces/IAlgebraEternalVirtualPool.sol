--- conflicted
+++ resolved
@@ -12,17 +12,12 @@
 
     function addRewards(uint128 token0Amount, uint128 token1Amount) external;
 
-<<<<<<< HEAD
-=======
     function decreaseRewards(uint256 token0Amount, uint256 token1Amount) external;
 
->>>>>>> 11fff534
     function getInnerRewardsGrowth(
         int24 bottomTick,
         int24 topTick
     ) external view returns (uint256 rewardGrowthInside0, uint256 rewardGrowthInside1);
-<<<<<<< HEAD
-=======
 
     function rewardRate0() external returns (uint128);
 
@@ -31,5 +26,4 @@
     function rewardReserve0() external returns (uint256);
 
     function rewardReserve1() external returns (uint256);
->>>>>>> 11fff534
 }