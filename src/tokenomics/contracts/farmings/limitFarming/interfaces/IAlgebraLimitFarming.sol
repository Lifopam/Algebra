// SPDX-License-Identifier: GPL-2.0-or-later
pragma solidity =0.7.6;
pragma abicoder v2;

import '../../../interfaces/IAlgebraFarming.sol';

/// @title Algebra Farming Interface
/// @notice Allows farming nonfungible liquidity tokens in exchange for reward tokens
interface IAlgebraLimitFarming is IAlgebraFarming {
    struct IncentiveParams {
        uint128 reward; // The amount of reward tokens to be distributed
        uint128 bonusReward; // The amount of bonus reward tokens to be distributed
        uint24 minimalPositionWidth; // The minimal allowed width of position (tickUpper - tickLower)
        address multiplierToken; // The address of token which can be locked to get liquidity multiplier
        uint32 enterStartTime; // The time when enter should become possible
    }

    /// @notice The max duration of an incentive in seconds
    function maxIncentiveDuration() external view returns (uint256);

    /// @notice The max amount of seconds into the future the incentive startTime can be set
    function maxIncentiveStartLeadTime() external view returns (uint256);

    /// @notice Returns information about a farmd liquidity NFT
    /// @param tokenId The ID of the farmd token
    /// @param incentiveId The ID of the incentive for which the token is farmd
    /// @return liquidity The amount of liquidity in the NFT as of the last time the rewards were computed,
    /// tickLower The lower end of the tick range for the position,
    /// tickUpper The upper end of the tick range for the position
    function farms(
        uint256 tokenId,
        bytes32 incentiveId
    ) external view returns (uint128 liquidity, int24 tickLower, int24 tickUpper);

    function createLimitFarming(
        IncentiveKey memory key,
        Tiers calldata tiers,
        IncentiveParams memory params
    ) external returns (address virtualPool);

<<<<<<< HEAD
    function addRewards(IncentiveKey memory key, uint128 reward, uint128 bonusReward) external;

    function decreaseRewardsAmount(IncentiveKey memory key, uint128 rewardAmount, uint128 bonusRewardAmount) external;

=======
>>>>>>> 11fff534
    /// @notice Event emitted when a liquidity mining incentive has been created
    /// @param rewardToken The token being distributed as a reward
    /// @param bonusRewardToken The token being distributed as a bonus reward
    /// @param pool The Algebra pool
    /// @param startTime The time when the incentive program begins
    /// @param endTime The time when rewards stop accruing
    /// @param reward The amount of reward tokens to be distributed
    /// @param bonusReward The amount of bonus reward tokens to be distributed
    /// @param tiers The amounts of locked token for liquidity multipliers
    /// @param multiplierToken The address of token which can be locked to get liquidity multiplier
    /// @param minimalAllowedPositionWidth The minimal allowed position width (tickUpper - tickLower)
    /// @param enterStartTime The time when enter becomes possible
    event LimitFarmingCreated(
        IERC20Minimal indexed rewardToken,
        IERC20Minimal indexed bonusRewardToken,
        IAlgebraPool indexed pool,
        uint256 startTime,
        uint256 endTime,
        uint256 reward,
        uint256 bonusReward,
        Tiers tiers,
        address multiplierToken,
        uint24 minimalAllowedPositionWidth,
        uint32 enterStartTime
    );
}<|MERGE_RESOLUTION|>--- conflicted
+++ resolved
@@ -38,13 +38,6 @@
         IncentiveParams memory params
     ) external returns (address virtualPool);
 
-<<<<<<< HEAD
-    function addRewards(IncentiveKey memory key, uint128 reward, uint128 bonusReward) external;
-
-    function decreaseRewardsAmount(IncentiveKey memory key, uint128 rewardAmount, uint128 bonusRewardAmount) external;
-
-=======
->>>>>>> 11fff534
     /// @notice Event emitted when a liquidity mining incentive has been created
     /// @param rewardToken The token being distributed as a reward
     /// @param bonusRewardToken The token being distributed as a bonus reward
