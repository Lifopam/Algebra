--- conflicted
+++ resolved
@@ -131,13 +131,8 @@
 
         require(block.timestamp < key.endTime || incentive.totalLiquidity == 0, 'incentive finished');
 
-<<<<<<< HEAD
         uint128 _totalReward = incentive.totalReward;
-        if (rewardAmount > _totalReward) rewardAmount = _totalReward;
-=======
-        uint256 _totalReward = incentive.totalReward;
         if (rewardAmount >= _totalReward) rewardAmount = _totalReward - 1; // to not trigger 'non-existent incentive'
->>>>>>> 11fff534
         incentive.totalReward = _totalReward - rewardAmount;
 
         uint128 _bonusReward = incentive.bonusReward;
