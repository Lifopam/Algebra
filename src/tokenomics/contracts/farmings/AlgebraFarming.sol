// SPDX-License-Identifier: GPL-2.0-or-later
pragma solidity =0.7.6;
pragma abicoder v2;

import '../interfaces/IAlgebraFarming.sol';
import '../interfaces/IFarmingCenter.sol';
import '../interfaces/INonfungiblePositionManager.sol';
import './IAlgebraVirtualPoolBase.sol';
import '../libraries/IncentiveId.sol';
import '../libraries/NFTPositionInfo.sol';
import '../libraries/LiquidityTier.sol';
import '../libraries/VirtualPoolConstants.sol';
import '../libraries/TickMath.sol';
import '../libraries/LowGasSafeMath.sol';
import '../libraries/FullMath.sol';

import '@cryptoalgebra/core/contracts/interfaces/IAlgebraPoolDeployer.sol';
import '@cryptoalgebra/core/contracts/interfaces/IAlgebraPool.sol';
import '@cryptoalgebra/core/contracts/interfaces/IERC20Minimal.sol';
import '@cryptoalgebra/core/contracts/libraries/SafeCast.sol';

import '@cryptoalgebra/periphery/contracts/libraries/TransferHelper.sol';

/// @title Abstract base contract for Algebra farmings
abstract contract AlgebraFarming is IAlgebraFarming {
    using SafeCast for int256;
    using LowGasSafeMath for uint256;
    using LowGasSafeMath for uint128;

    /// @notice Represents a farming incentive
    struct Incentive {
        uint128 totalReward;
        uint128 bonusReward;
        address virtualPoolAddress;
        uint24 minimalPositionWidth;
        uint224 totalLiquidity;
        address multiplierToken;
        bool deactivated;
        Tiers tiers;
    }

    /// @inheritdoc IAlgebraFarming
    INonfungiblePositionManager public immutable override nonfungiblePositionManager;

    /// @inheritdoc IAlgebraFarming
    IAlgebraPoolDeployer public immutable override deployer;

    IFarmingCenter public farmingCenter;

    /// @dev bytes32 refers to the return value of IncentiveId.compute
    /// @inheritdoc IAlgebraFarming
    mapping(bytes32 => Incentive) public override incentives;

    address internal incentiveMaker;
    address internal immutable owner;

    /// @dev rewards[owner][rewardToken] => uint256
    /// @inheritdoc IAlgebraFarming
    mapping(address => mapping(IERC20Minimal => uint256)) public override rewards;

    modifier onlyIncentiveMaker() {
        require(msg.sender == incentiveMaker);
        _;
    }

    modifier onlyOwner() {
        require(msg.sender == owner);
        _;
    }

    modifier onlyFarmingCenter() {
        require(msg.sender == address(farmingCenter));
        _;
    }

    /// @param _deployer pool deployer contract address
    /// @param _nonfungiblePositionManager the NFT position manager contract address
    constructor(IAlgebraPoolDeployer _deployer, INonfungiblePositionManager _nonfungiblePositionManager) {
        owner = msg.sender;
        deployer = _deployer;
        nonfungiblePositionManager = _nonfungiblePositionManager;
    }

    /// @inheritdoc IAlgebraFarming
    function setIncentiveMaker(address _incentiveMaker) external override onlyOwner {
        require(incentiveMaker != _incentiveMaker);
        incentiveMaker = _incentiveMaker;
        emit IncentiveMaker(_incentiveMaker);
    }

    /// @inheritdoc IAlgebraFarming
    function setFarmingCenterAddress(address _farmingCenter) external override onlyOwner {
        require(_farmingCenter != address(farmingCenter));
        farmingCenter = IFarmingCenter(_farmingCenter);
        emit FarmingCenter(_farmingCenter);
    }

    /// @inheritdoc IAlgebraFarming
    function claimReward(
        IERC20Minimal rewardToken,
        address to,
        uint256 amountRequested
    ) external override returns (uint256 reward) {
        return _claimReward(rewardToken, msg.sender, to, amountRequested);
    }

    /// @inheritdoc IAlgebraFarming
    function claimRewardFrom(
        IERC20Minimal rewardToken,
        address from,
        address to,
        uint256 amountRequested
    ) external override onlyFarmingCenter returns (uint256 reward) {
        return _claimReward(rewardToken, from, to, amountRequested);
    }

    function _connectPoolToVirtualPool(IAlgebraPool pool, address virtualPool) private {
        farmingCenter.connectVirtualPool(pool, virtualPool);
    }

    function _getCurrentVirtualPools(IAlgebraPool pool) internal view returns (address incentive, address eternal) {
        return farmingCenter.virtualPoolAddresses(address(pool));
    }

    function _receiveRewards(
        IncentiveKey memory key,
        uint128 reward,
        uint128 bonusReward,
        Incentive storage incentive
    ) internal returns (uint128 receivedReward, uint128 receivedBonusReward) {
        if (reward > 0) {
            IERC20Minimal rewardToken = key.rewardToken;
            uint256 balanceBefore = rewardToken.balanceOf(address(this));
            TransferHelper.safeTransferFrom(address(rewardToken), msg.sender, address(this), reward);
            uint256 balanceAfter = rewardToken.balanceOf(address(this));
            require(balanceAfter > balanceBefore);
            receivedReward = uint128(balanceAfter - balanceBefore); // TODO OVERFLOW CHECKS
            incentive.totalReward = incentive.totalReward.add128(receivedReward);
        }
        if (bonusReward > 0) {
            IERC20Minimal bonusRewardToken = key.bonusRewardToken;
            uint256 balanceBefore = bonusRewardToken.balanceOf(address(this));
            TransferHelper.safeTransferFrom(address(bonusRewardToken), msg.sender, address(this), bonusReward);
            uint256 balanceAfter = bonusRewardToken.balanceOf(address(this));
            require(balanceAfter > balanceBefore);
            receivedBonusReward = uint128(balanceAfter - balanceBefore);
            incentive.bonusReward = incentive.bonusReward.add128(receivedBonusReward);
        }
    }

    function _createFarming(
        address virtualPool,
        IncentiveKey memory key,
        uint128 reward,
        uint128 bonusReward,
        uint24 minimalPositionWidth,
        address multiplierToken,
        Tiers calldata tiers
<<<<<<< HEAD
    ) internal returns (bytes32 incentiveId, uint128 receivedReward, uint128 receivedBonusReward) {
=======
    ) internal returns (bytes32 incentiveId, uint256 receivedReward, uint256 receivedBonusReward) {
>>>>>>> 11fff534
        _connectPoolToVirtualPool(key.pool, virtualPool);

        incentiveId = IncentiveId.compute(key);

        Incentive storage newIncentive = incentives[incentiveId];

        (receivedReward, receivedBonusReward) = _receiveRewards(key, reward, bonusReward, newIncentive);

        require(
            minimalPositionWidth <=
                ((int256(TickMath.MAX_TICK) / VirtualPoolConstants.TICK_SPACING) *
                    VirtualPoolConstants.TICK_SPACING -
                    (int256(TickMath.MIN_TICK) / VirtualPoolConstants.TICK_SPACING) *
                    VirtualPoolConstants.TICK_SPACING),
            'minimalPositionWidth too wide'
        );
        newIncentive.virtualPoolAddress = virtualPool;
        newIncentive.minimalPositionWidth = minimalPositionWidth;

        require(
            tiers.tier1Multiplier <= LiquidityTier.MAX_MULTIPLIER &&
                tiers.tier2Multiplier <= LiquidityTier.MAX_MULTIPLIER &&
                tiers.tier3Multiplier <= LiquidityTier.MAX_MULTIPLIER,
            'Multiplier cant be greater than MAX_MULTIPLIER'
        );

        require(
            tiers.tier1Multiplier >= LiquidityTier.DENOMINATOR &&
                tiers.tier2Multiplier >= LiquidityTier.DENOMINATOR &&
                tiers.tier3Multiplier >= LiquidityTier.DENOMINATOR,
            'Multiplier cant be less than DENOMINATOR'
        );

        newIncentive.tiers = tiers;
        newIncentive.multiplierToken = multiplierToken;
    }

    function _deactivateIncentive(IncentiveKey memory key, address currentVirtualPool) internal {
        require(currentVirtualPool != address(0), 'Farming do not exist');

        Incentive storage incentive = incentives[IncentiveId.compute(key)];
        require(incentive.virtualPoolAddress == currentVirtualPool, 'Another farming is active');
        require(!incentive.deactivated, 'Already deactivated');
        incentive.deactivated = true;

        _connectPoolToVirtualPool(key.pool, address(0));

        emit IncentiveDeactivated(
            key.rewardToken,
            key.bonusRewardToken,
            key.pool,
            currentVirtualPool,
            key.startTime,
            key.endTime
        );
    }

    function _enterFarming(
        IncentiveKey memory key,
        uint256 tokenId,
        uint256 tokensLocked
    ) internal returns (bytes32 incentiveId, int24 tickLower, int24 tickUpper, uint128 liquidity, address virtualPool) {
        incentiveId = IncentiveId.compute(key);
        Incentive storage incentive = incentives[incentiveId];

        require(incentive.totalReward > 0, 'non-existent incentive');
        require(!incentive.deactivated, 'incentive stopped');

        IAlgebraPool pool;
        (pool, tickLower, tickUpper, liquidity) = NFTPositionInfo.getPositionInfo(
            deployer,
            nonfungiblePositionManager,
            tokenId
        );

        require(pool == key.pool, 'invalid pool for token');
        require(liquidity > 0, 'cannot farm token with 0 liquidity');
        (, int24 tick, , , , , ) = pool.globalState();

        uint32 multiplier = LiquidityTier.getLiquidityMultiplier(tokensLocked, incentive.tiers);
        uint256 liquidityAmountWithMultiplier = FullMath.mulDiv(liquidity, multiplier, LiquidityTier.DENOMINATOR);
        require(liquidityAmountWithMultiplier <= type(uint128).max);
        liquidity = uint128(liquidityAmountWithMultiplier);

        virtualPool = incentive.virtualPoolAddress;
        uint24 minimalAllowedTickWidth = incentive.minimalPositionWidth;
        require(int256(tickUpper) - int256(tickLower) >= int256(minimalAllowedTickWidth), 'position too narrow');

        IAlgebraVirtualPoolBase(virtualPool).applyLiquidityDeltaToPosition(
            uint32(block.timestamp),
            tickLower,
            tickUpper,
            int256(liquidity).toInt128(),
            tick
        );
    }

    function _claimReward(
        IERC20Minimal rewardToken,
        address from,
        address to,
        uint256 amountRequested
    ) internal returns (uint256 reward) {
        reward = rewards[from][rewardToken];

        if (amountRequested == 0 || amountRequested > reward) {
            amountRequested = reward;
        }

        rewards[from][rewardToken] = reward - amountRequested;
        TransferHelper.safeTransfer(address(rewardToken), to, amountRequested);

        emit RewardClaimed(to, amountRequested, address(rewardToken), from);
    }
}<|MERGE_RESOLUTION|>--- conflicted
+++ resolved
@@ -156,11 +156,7 @@
         uint24 minimalPositionWidth,
         address multiplierToken,
         Tiers calldata tiers
-<<<<<<< HEAD
     ) internal returns (bytes32 incentiveId, uint128 receivedReward, uint128 receivedBonusReward) {
-=======
-    ) internal returns (bytes32 incentiveId, uint256 receivedReward, uint256 receivedBonusReward) {
->>>>>>> 11fff534
         _connectPoolToVirtualPool(key.pool, virtualPool);
 
         incentiveId = IncentiveId.compute(key);
