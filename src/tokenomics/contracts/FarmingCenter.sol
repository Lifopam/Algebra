// SPDX-License-Identifier: BUSL-1.1
pragma solidity =0.7.6;
pragma abicoder v2;
import './interfaces/IFarmingCenter.sol';
import './interfaces/IFarmingCenterVault.sol';

import '@cryptoalgebra/core/contracts/interfaces/IAlgebraPool.sol';
import '@cryptoalgebra/core/contracts/interfaces/IERC20Minimal.sol';

import './interfaces/INonfungiblePositionManager.sol';

import './base/Multicall.sol';
import './base/PeripheryPayments.sol';
import './libraries/IncentiveId.sol';

/// @title Algebra main farming contract
/// @dev Manages farmings and performs entry, exit and other actions.
contract FarmingCenter is IFarmingCenter, Multicall, PeripheryPayments {
    IAlgebraLimitFarming public immutable override limitFarming;
    IAlgebraEternalFarming public immutable override eternalFarming;
    INonfungiblePositionManager public immutable override nonfungiblePositionManager;
    IFarmingCenterVault public immutable override farmingCenterVault;

    /// @dev saves addresses of virtual pools for pool
    mapping(address => VirtualPoolAddresses) private _virtualPoolAddresses;

    /// @dev deposits[tokenId] => Deposit
    mapping(uint256 => Deposit) public override deposits;

    /// @notice Represents the deposit of a liquidity NFT
    struct Deposit {
        uint32 numberOfFarms;
        bool inLimitFarming;
    }

    constructor(
        IAlgebraLimitFarming _limitFarming,
        IAlgebraEternalFarming _eternalFarming,
        INonfungiblePositionManager _nonfungiblePositionManager,
        IFarmingCenterVault _farmingCenterVault
    ) PeripheryPayments(INonfungiblePositionManager(_nonfungiblePositionManager).WNativeToken()) {
        limitFarming = _limitFarming;
        eternalFarming = _eternalFarming;
        nonfungiblePositionManager = _nonfungiblePositionManager;
        farmingCenterVault = _farmingCenterVault;
    }

    modifier isOwner(uint256 tokenId) {
        require(nonfungiblePositionManager.ownerOf(tokenId) == msg.sender, 'not owner');
        _;
    }

    function lockToken(uint256 tokenId) external override isOwner(tokenId) {
        Deposit storage newDeposit = deposits[tokenId];
        require(newDeposit.numberOfFarms == 0, 'already locked');

        nonfungiblePositionManager.changeTokenLock(tokenId, true);
        emit Lock(tokenId, true);
    }

    function _getTokenBalanceOfVault(address token) private view returns (uint256 balance) {
        return IERC20Minimal(token).balanceOf(address(farmingCenterVault));
    }

    /// @inheritdoc IFarmingCenter
    function enterFarming(
        IncentiveKey memory key,
        uint256 tokenId,
        uint256 tokensLocked,
        bool isLimit
    ) external override isOwner(tokenId) {
        Deposit storage _deposit = deposits[tokenId];
        (uint32 numberOfFarms, bool inLimitFarming) = (_deposit.numberOfFarms, _deposit.inLimitFarming);
        numberOfFarms++;
        IAlgebraFarming _farming;
        if (isLimit) {
            require(!inLimitFarming, 'token already farmed');
            inLimitFarming = true;
            _farming = IAlgebraFarming(limitFarming);
        } else _farming = IAlgebraFarming(eternalFarming);

        (_deposit.numberOfFarms, _deposit.inLimitFarming) = (numberOfFarms, inLimitFarming);
        bytes32 incentiveId = IncentiveId.compute(key);
        (, , , , , address multiplierToken, , ) = _farming.incentives(incentiveId);
        if (tokensLocked > 0) {
            uint256 balanceBefore = _getTokenBalanceOfVault(multiplierToken);
            TransferHelper.safeTransferFrom(multiplierToken, msg.sender, address(farmingCenterVault), tokensLocked);
            uint256 balanceAfter = _getTokenBalanceOfVault(multiplierToken);
            require(balanceAfter > balanceBefore, 'Insufficient tokens locked');
            tokensLocked = balanceAfter - balanceBefore;
            farmingCenterVault.lockTokens(tokenId, incentiveId, tokensLocked);
        }

        _farming.enterFarming(key, tokenId, tokensLocked);
    }

    /// @inheritdoc IFarmingCenter
<<<<<<< HEAD
    function exitFarming(IncentiveKey memory key, uint256 tokenId, bool isLimit) external override isOwner(tokenId) {
=======
    function exitFarming(IncentiveKey memory key, uint256 tokenId, bool isLimit) external override {
>>>>>>> 11fff534
        Deposit storage deposit = deposits[tokenId];
        IAlgebraFarming _farming;

        deposit.numberOfFarms -= 1;
        if (isLimit) {
            deposit.inLimitFarming = false;
            _farming = IAlgebraFarming(limitFarming);
        } else _farming = IAlgebraFarming(eternalFarming);

        _farming.exitFarming(key, tokenId, msg.sender);

        bytes32 incentiveId = IncentiveId.compute(key);
        (, , , , , address multiplierToken, , ) = _farming.incentives(incentiveId);
        if (multiplierToken != address(0)) {
            farmingCenterVault.claimTokens(multiplierToken, msg.sender, tokenId, incentiveId);
        }
    }

    /// @inheritdoc IFarmingCenter
<<<<<<< HEAD
    function increaseLiquidity(
        IncentiveKey memory key,
        INonfungiblePositionManager.IncreaseLiquidityParams memory params
    ) external payable override returns (uint128 liquidity, uint256 amount0, uint256 amount1) {
        (, , , address token0, address token1, , , , , , , ) = nonfungiblePositionManager.positions(params.tokenId);
        if (params.amount0Desired > 0) {
            pay(token0, msg.sender, address(this), params.amount0Desired);
            TransferHelper.safeApprove(token0, address(nonfungiblePositionManager), params.amount0Desired);
        }
        if (params.amount1Desired > 0) {
            pay(token1, msg.sender, address(this), params.amount1Desired);
            TransferHelper.safeApprove(token1, address(nonfungiblePositionManager), params.amount1Desired);
=======
    function collect(
        INonfungiblePositionManager.CollectParams memory params
    ) external override returns (uint256 amount0, uint256 amount1) {
        checkAuthorizationForToken(deposits[params.tokenId].L2TokenId);
        if (params.recipient == address(0)) {
            params.recipient = address(this);
>>>>>>> 11fff534
        }

        (liquidity, amount0, amount1) = nonfungiblePositionManager.increaseLiquidity(params);

        // refund
        if (params.amount0Desired > amount0) {
            if (token0 == WNativeToken) {
                unwrapWNativeToken(params.amount0Desired - amount0, msg.sender);
            } else {
                pay(token0, address(this), msg.sender, params.amount0Desired - amount0);
            }
        }
        if (params.amount1Desired > amount1) {
            if (token1 == WNativeToken) {
                unwrapWNativeToken(params.amount1Desired - amount1, msg.sender);
            } else {
                pay(token1, address(this), msg.sender, params.amount1Desired - amount1);
            }
        }

        // get locked token amount
        bytes32 incentiveId = IncentiveId.compute(key);
        uint256 lockedAmount = farmingCenterVault.balances(params.tokenId, incentiveId);

        // exit & enter
        eternalFarming.exitFarming(key, params.tokenId, nonfungiblePositionManager.ownerOf(params.tokenId));
        eternalFarming.enterFarming(key, params.tokenId, lockedAmount);
    }

<<<<<<< HEAD
    function decreaseLiquidity(
        IncentiveKey memory key,
        DecreaseLiquidityParams memory params
    ) external payable override isOwner(params.tokenId) returns (uint256 amount0, uint256 amount1) {
        nonfungiblePositionManager.decreaseLiquidity(
            INonfungiblePositionManager.DecreaseLiquidityParams(
                params.tokenId,
                params.liquidity,
                params.amount0Min,
                params.amount1Min,
                params.deadline
            )
        );
        address recipient = params.recipient == address(0) ? address(this) : params.recipient;
        (amount0, amount1) = nonfungiblePositionManager.collect(
            INonfungiblePositionManager.CollectParams(params.tokenId, recipient, params.amount0Max, params.amount1Max)
        );

        // get locked token amount
        bytes32 incentiveId = IncentiveId.compute(key);
        uint256 lockedAmount = farmingCenterVault.balances(params.tokenId, incentiveId);

        // exit & enter
        (, , , , , , , uint128 liquidity, , , , ) = nonfungiblePositionManager.positions(params.tokenId);
        if (liquidity != 0) {
            eternalFarming.exitFarming(key, params.tokenId, nonfungiblePositionManager.ownerOf(params.tokenId));
            eternalFarming.enterFarming(key, params.tokenId, lockedAmount);
        } else {
            Deposit storage deposit = deposits[params.tokenId];
            deposit.numberOfFarms -= 1;

            eternalFarming.exitFarming(key, params.tokenId, nonfungiblePositionManager.ownerOf(params.tokenId));

            (, , , , , address multiplierToken, ) = eternalFarming.incentives(incentiveId);
            if (multiplierToken != address(0)) {
                farmingCenterVault.claimTokens(multiplierToken, msg.sender, params.tokenId, incentiveId);
            }
=======
    /// @inheritdoc IFarmingCenter
    function collectRewards(
        IncentiveKey memory key,
        uint256 tokenId
    ) external override returns (uint256 reward, uint256 bonusReward) {
        checkAuthorizationForToken(deposits[tokenId].L2TokenId);
        address _virtualPool = _virtualPoolAddresses[address(key.pool)].eternalVirtualPool;
        if (_virtualPool != address(0)) {
            IAlgebraVirtualPool(_virtualPool).increaseCumulative(uint32(block.timestamp));
>>>>>>> 11fff534
        }
    }

    /// @inheritdoc IFarmingCenter
    function collectRewards(
        IncentiveKey memory key,
        uint256 tokenId
    ) external override isOwner(tokenId) returns (uint256 reward, uint256 bonusReward) {
        (reward, bonusReward) = eternalFarming.collectRewards(key, tokenId, msg.sender);
    }

    function _claimRewardFromFarming(
        IAlgebraFarming _farming,
        IERC20Minimal rewardToken,
        address to,
        uint256 amountRequested
    ) internal returns (uint256 reward) {
        return _farming.claimRewardFrom(rewardToken, msg.sender, to, amountRequested);
    }

    /// @inheritdoc IFarmingCenter
    function claimReward(
        IERC20Minimal rewardToken,
        address to,
        uint256 amountRequestedIncentive,
        uint256 amountRequestedEternal
    ) external override returns (uint256 reward) {
        if (amountRequestedIncentive != 0) {
            reward = _claimRewardFromFarming(limitFarming, rewardToken, to, amountRequestedIncentive);
        }
        if (amountRequestedEternal != 0) {
            reward += _claimRewardFromFarming(eternalFarming, rewardToken, to, amountRequestedEternal);
        }
    }

    /// @inheritdoc IFarmingCenter
    function connectVirtualPool(IAlgebraPool pool, address newVirtualPool) external override {
        bool isLimitFarming = msg.sender == address(limitFarming);
        require(isLimitFarming || msg.sender == address(eternalFarming), 'only farming can call this');

        VirtualPoolAddresses storage virtualPools = _virtualPoolAddresses[address(pool)];
        address newIncentive;
        if (pool.activeIncentive() == address(0)) {
            newIncentive = newVirtualPool; // turn on pool directly
        } else {
            if (newVirtualPool == address(0)) {
                // turn on directly another pool if it exists
                newIncentive = isLimitFarming ? virtualPools.eternalVirtualPool : virtualPools.limitVirtualPool;
            } else {
                newIncentive = address(this); // turn on via "proxy"
            }
        }

        pool.setIncentive(newIncentive);

        if (isLimitFarming) {
            virtualPools.limitVirtualPool = newVirtualPool;
        } else {
            virtualPools.eternalVirtualPool = newVirtualPool;
        }
    }

    /// @inheritdoc IFarmingCenter
<<<<<<< HEAD
    function unlockToken(uint256 tokenId) external override isOwner(tokenId) {
=======
    function withdrawToken(uint256 tokenId, address to, bytes memory data) external override {
        require(to != address(this), 'cannot withdraw to farming');
>>>>>>> 11fff534
        Deposit storage deposit = deposits[tokenId];
        require(deposit.numberOfFarms == 0, 'cannot unlock token while farmed');

        nonfungiblePositionManager.changeTokenLock(tokenId, false);
        emit Lock(tokenId, false);
    }

    /**
     * @dev This function is called by the main pool when an initialized tick is crossed and two farmings are active at same time.
     * @param nextTick The crossed tick
     * @param zeroToOne The direction
     */
    function cross(int24 nextTick, bool zeroToOne) external override returns (bool) {
        VirtualPoolAddresses storage _virtualPoolAddressesForPool = _virtualPoolAddresses[msg.sender];

        IAlgebraVirtualPool(_virtualPoolAddressesForPool.eternalVirtualPool).cross(nextTick, zeroToOne);
        IAlgebraVirtualPool(_virtualPoolAddressesForPool.limitVirtualPool).cross(nextTick, zeroToOne);
        // TODO handle "false" from virtual pool?
        return true;
    }

    function virtualPoolAddresses(address pool) external view override returns (address limitVP, address eternalVP) {
        (limitVP, eternalVP) = (
            _virtualPoolAddresses[pool].limitVirtualPool,
            _virtualPoolAddresses[pool].eternalVirtualPool
        );
    }
}<|MERGE_RESOLUTION|>--- conflicted
+++ resolved
@@ -95,11 +95,7 @@
     }
 
     /// @inheritdoc IFarmingCenter
-<<<<<<< HEAD
     function exitFarming(IncentiveKey memory key, uint256 tokenId, bool isLimit) external override isOwner(tokenId) {
-=======
-    function exitFarming(IncentiveKey memory key, uint256 tokenId, bool isLimit) external override {
->>>>>>> 11fff534
         Deposit storage deposit = deposits[tokenId];
         IAlgebraFarming _farming;
 
@@ -119,7 +115,6 @@
     }
 
     /// @inheritdoc IFarmingCenter
-<<<<<<< HEAD
     function increaseLiquidity(
         IncentiveKey memory key,
         INonfungiblePositionManager.IncreaseLiquidityParams memory params
@@ -132,14 +127,6 @@
         if (params.amount1Desired > 0) {
             pay(token1, msg.sender, address(this), params.amount1Desired);
             TransferHelper.safeApprove(token1, address(nonfungiblePositionManager), params.amount1Desired);
-=======
-    function collect(
-        INonfungiblePositionManager.CollectParams memory params
-    ) external override returns (uint256 amount0, uint256 amount1) {
-        checkAuthorizationForToken(deposits[params.tokenId].L2TokenId);
-        if (params.recipient == address(0)) {
-            params.recipient = address(this);
->>>>>>> 11fff534
         }
 
         (liquidity, amount0, amount1) = nonfungiblePositionManager.increaseLiquidity(params);
@@ -169,7 +156,6 @@
         eternalFarming.enterFarming(key, params.tokenId, lockedAmount);
     }
 
-<<<<<<< HEAD
     function decreaseLiquidity(
         IncentiveKey memory key,
         DecreaseLiquidityParams memory params
@@ -207,17 +193,6 @@
             if (multiplierToken != address(0)) {
                 farmingCenterVault.claimTokens(multiplierToken, msg.sender, params.tokenId, incentiveId);
             }
-=======
-    /// @inheritdoc IFarmingCenter
-    function collectRewards(
-        IncentiveKey memory key,
-        uint256 tokenId
-    ) external override returns (uint256 reward, uint256 bonusReward) {
-        checkAuthorizationForToken(deposits[tokenId].L2TokenId);
-        address _virtualPool = _virtualPoolAddresses[address(key.pool)].eternalVirtualPool;
-        if (_virtualPool != address(0)) {
-            IAlgebraVirtualPool(_virtualPool).increaseCumulative(uint32(block.timestamp));
->>>>>>> 11fff534
         }
     }
 
@@ -281,12 +256,7 @@
     }
 
     /// @inheritdoc IFarmingCenter
-<<<<<<< HEAD
     function unlockToken(uint256 tokenId) external override isOwner(tokenId) {
-=======
-    function withdrawToken(uint256 tokenId, address to, bytes memory data) external override {
-        require(to != address(this), 'cannot withdraw to farming');
->>>>>>> 11fff534
         Deposit storage deposit = deposits[tokenId];
         require(deposit.numberOfFarms == 0, 'cannot unlock token while farmed');
 
