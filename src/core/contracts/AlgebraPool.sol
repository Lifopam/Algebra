// SPDX-License-Identifier: BUSL-1.1
pragma solidity =0.7.6;

import './interfaces/IAlgebraPool.sol';
import './interfaces/IDataStorageOperator.sol';
import './interfaces/IAlgebraVirtualPool.sol';

import './base/PoolState.sol';
import './base/PoolImmutables.sol';

import './libraries/TokenDeltaMath.sol';
import './libraries/PriceMovementMath.sol';
import './libraries/TickManager.sol';
import './libraries/TickTable.sol';

import './libraries/LowGasSafeMath.sol';
import './libraries/SafeCast.sol';

import './libraries/FullMath.sol';
import './libraries/Constants.sol';
import './libraries/TransferHelper.sol';
import './libraries/TickMath.sol';
import './libraries/LiquidityMath.sol';

import './interfaces/IAlgebraPoolDeployer.sol';
import './interfaces/IAlgebraFactory.sol';
import './interfaces/IERC20Minimal.sol';
import './interfaces/callback/IAlgebraMintCallback.sol';
import './interfaces/callback/IAlgebraSwapCallback.sol';
import './interfaces/callback/IAlgebraFlashCallback.sol';

contract AlgebraPool is PoolState, PoolImmutables, IAlgebraPool {
  using LowGasSafeMath for uint256;
  using LowGasSafeMath for int256;
  using LowGasSafeMath for uint128;
  using SafeCast for uint256;
  using SafeCast for int256;
  using TickTable for mapping(int16 => uint256);
  using TickManager for mapping(int24 => TickManager.Tick);

  struct Position {
    uint128 liquidity; // The amount of liquidity concentrated in the range
    uint32 lastLiquidityAddTimestamp; // Timestamp of last adding of liquidity
    uint256 innerFeeGrowth0Token; // The last updated fee growth per unit of liquidity
    uint256 innerFeeGrowth1Token;
    uint128 fees0; // The amount of token0 owed to a LP
    uint128 fees1; // The amount of token1 owed to a LP
  }

  /// @inheritdoc IAlgebraPoolState
  mapping(bytes32 => Position) public override positions;

  /// @dev Restricts everyone calling a function except factory owner
  modifier onlyFactoryOwner() {
    require(msg.sender == IAlgebraFactory(factory).owner());
    _;
  }

  modifier onlyValidTicks(int24 bottomTick, int24 topTick) {
    require(topTick < TickMath.MAX_TICK + 1, 'TUM');
    require(topTick > bottomTick, 'TLU');
    require(bottomTick > TickMath.MIN_TICK - 1, 'TLM');
    _;
  }

  constructor() PoolImmutables(msg.sender) {
<<<<<<< HEAD
    globalState.fee = Constants.BASE_FEE;
    tickSpacing = 60;
=======
    globalState.feeZto = Constants.BASE_FEE;
    globalState.feeOtz = Constants.BASE_FEE;
>>>>>>> a3dc950f
  }

  function balanceToken0() private view returns (uint256) {
    return IERC20Minimal(token0).balanceOf(address(this));
  }

  function balanceToken1() private view returns (uint256) {
    return IERC20Minimal(token1).balanceOf(address(this));
  }

  /// @inheritdoc IAlgebraPoolState
  function timepoints(
    uint256 index
  )
    external
    view
    override
    returns (
      bool initialized,
      uint32 blockTimestamp,
      int56 tickCumulative,
      uint160 secondsPerLiquidityCumulative,
      uint88 volatilityCumulative,
      int24 averageTick,
      uint144 volumePerLiquidityCumulative
    )
  {
    return IDataStorageOperator(dataStorageOperator).timepoints(index);
  }

  struct Cumulatives {
    int56 tickCumulative;
    uint160 outerSecondPerLiquidity;
    uint32 outerSecondsSpent;
  }

  /// @inheritdoc IAlgebraPoolDerivedState
  function getInnerCumulatives(
    int24 bottomTick,
    int24 topTick
  )
    external
    view
    override
    onlyValidTicks(bottomTick, topTick)
    returns (int56 innerTickCumulative, uint160 innerSecondsSpentPerLiquidity, uint32 innerSecondsSpent)
  {
    Cumulatives memory lower;
    {
      TickManager.Tick storage _lower = ticks[bottomTick];
      (lower.tickCumulative, lower.outerSecondPerLiquidity, lower.outerSecondsSpent) = (
        _lower.outerTickCumulative,
        _lower.outerSecondsPerLiquidity,
        _lower.outerSecondsSpent
      );
      require(_lower.initialized);
    }

    Cumulatives memory upper;
    {
      TickManager.Tick storage _upper = ticks[topTick];
      (upper.tickCumulative, upper.outerSecondPerLiquidity, upper.outerSecondsSpent) = (
        _upper.outerTickCumulative,
        _upper.outerSecondsPerLiquidity,
        _upper.outerSecondsSpent
      );

      require(_upper.initialized);
    }

    (int24 currentTick, uint16 currentTimepointIndex) = (globalState.tick, globalState.timepointIndex);

    if (currentTick < bottomTick) {
      return (
        lower.tickCumulative - upper.tickCumulative,
        lower.outerSecondPerLiquidity - upper.outerSecondPerLiquidity,
        lower.outerSecondsSpent - upper.outerSecondsSpent
      );
    }

    if (currentTick < topTick) {
      uint32 globalTime = _blockTimestamp();
      (int56 globalTickCumulative, uint160 globalSecondsPerLiquidityCumulative, , ) = _getSingleTimepoint(
        globalTime,
        0,
        currentTick,
        currentTimepointIndex,
        liquidity
      );
      return (
        globalTickCumulative - lower.tickCumulative - upper.tickCumulative,
        globalSecondsPerLiquidityCumulative - lower.outerSecondPerLiquidity - upper.outerSecondPerLiquidity,
        globalTime - lower.outerSecondsSpent - upper.outerSecondsSpent
      );
    }

    return (
      upper.tickCumulative - lower.tickCumulative,
      upper.outerSecondPerLiquidity - lower.outerSecondPerLiquidity,
      upper.outerSecondsSpent - lower.outerSecondsSpent
    );
  }

  /// @inheritdoc IAlgebraPoolDerivedState
  function getTimepoints(
    uint32[] calldata secondsAgos
  )
    external
    view
    override
    returns (
      int56[] memory tickCumulatives,
      uint160[] memory secondsPerLiquidityCumulatives,
      uint112[] memory volatilityCumulatives,
      uint256[] memory volumePerAvgLiquiditys
    )
  {
    return
      IDataStorageOperator(dataStorageOperator).getTimepoints(
        _blockTimestamp(),
        secondsAgos,
        globalState.tick,
        globalState.timepointIndex,
        liquidity
      );
  }

  /// @inheritdoc IAlgebraPoolActions
  function initialize(uint160 initialPrice) external override {
    require(globalState.price == 0, 'AI');
    // getTickAtSqrtRatio checks validity of initialPrice inside
    int24 tick = TickMath.getTickAtSqrtRatio(initialPrice);

    uint32 timestamp = _blockTimestamp();
    IDataStorageOperator(dataStorageOperator).initialize(timestamp, tick);

    globalState.price = initialPrice;
    globalState.unlocked = true;
    globalState.tick = tick;

    emit Initialize(initialPrice, tick);
  }

  /**
   * @notice Increases amounts of tokens owed to owner of the position
   * @param _position The position object to operate with
   * @param liquidityDelta The amount on which to increase\decrease the liquidity
   * @param innerFeeGrowth0Token Total fee token0 fee growth per 1/liquidity between position's lower and upper ticks
   * @param innerFeeGrowth1Token Total fee token1 fee growth per 1/liquidity between position's lower and upper ticks
   */
  function _recalculatePosition(
    Position storage _position,
    int128 liquidityDelta,
    uint256 innerFeeGrowth0Token,
    uint256 innerFeeGrowth1Token
  ) internal {
    (uint128 currentLiquidity, uint32 lastLiquidityAddTimestamp) = (_position.liquidity, _position.lastLiquidityAddTimestamp);

    if (liquidityDelta == 0) {
      require(currentLiquidity > 0, 'NP'); // Do not recalculate the empty ranges
    } else {
      if (liquidityDelta < 0) {
        uint32 _liquidityCooldown = liquidityCooldown;
        if (_liquidityCooldown > 0) {
          require((_blockTimestamp() - lastLiquidityAddTimestamp) >= _liquidityCooldown);
        }
      }

      // change position liquidity
      uint128 liquidityNext = LiquidityMath.addDelta(currentLiquidity, liquidityDelta);
      (_position.liquidity, _position.lastLiquidityAddTimestamp) = (
        liquidityNext,
        liquidityNext > 0 ? (liquidityDelta > 0 ? _blockTimestamp() : lastLiquidityAddTimestamp) : 0
      );
    }

    // update the position
    uint256 _innerFeeGrowth0Token = _position.innerFeeGrowth0Token;
    uint256 _innerFeeGrowth1Token = _position.innerFeeGrowth1Token;
    uint128 fees0;
    if (innerFeeGrowth0Token != _innerFeeGrowth0Token) {
      _position.innerFeeGrowth0Token = innerFeeGrowth0Token;
      fees0 = uint128(FullMath.mulDiv(innerFeeGrowth0Token - _innerFeeGrowth0Token, currentLiquidity, Constants.Q128));
    }
    uint128 fees1;
    if (innerFeeGrowth1Token != _innerFeeGrowth1Token) {
      _position.innerFeeGrowth1Token = innerFeeGrowth1Token;
      fees1 = uint128(FullMath.mulDiv(innerFeeGrowth1Token - _innerFeeGrowth1Token, currentLiquidity, Constants.Q128));
    }

    // To avoid overflow owner has to collect fee before it
    if (fees0 | fees1 != 0) {
      _position.fees0 += fees0;
      _position.fees1 += fees1;
    }
  }

  struct UpdatePositionCache {
    uint160 price; // The square root of the current price in Q64.96 format
    int24 tick; // The current tick
    uint16 timepointIndex; // The index of the last written timepoint
  }

  /**
   * @dev Updates position's ticks and its fees
   * @return position The Position object to operate with
   * @return amount0 The amount of token0 the caller needs to send, negative if the pool needs to send it
   * @return amount1 The amount of token1 the caller needs to send, negative if the pool needs to send it
   */
  function _updatePositionTicksAndFees(
    address owner,
    int24 bottomTick,
    int24 topTick,
    int128 liquidityDelta
  ) private returns (Position storage position, int256 amount0, int256 amount1) {
    UpdatePositionCache memory cache = UpdatePositionCache(globalState.price, globalState.tick, globalState.timepointIndex);

    position = getOrCreatePosition(owner, bottomTick, topTick);

    (uint256 _totalFeeGrowth0Token, uint256 _totalFeeGrowth1Token) = (totalFeeGrowth0Token, totalFeeGrowth1Token);

    bool toggledBottom;
    bool toggledTop;
    if (liquidityDelta != 0) {
      uint32 time = _blockTimestamp();
      (int56 tickCumulative, uint160 secondsPerLiquidityCumulative, , ) = _getSingleTimepoint(time, 0, cache.tick, cache.timepointIndex, liquidity);

      if (
        ticks.update(
          bottomTick,
          cache.tick,
          liquidityDelta,
          _totalFeeGrowth0Token,
          _totalFeeGrowth1Token,
          secondsPerLiquidityCumulative,
          tickCumulative,
          time,
          false // isTopTick
        )
      ) {
        toggledBottom = true;
        tickTable.toggleTick(bottomTick);
      }

      if (
        ticks.update(
          topTick,
          cache.tick,
          liquidityDelta,
          _totalFeeGrowth0Token,
          _totalFeeGrowth1Token,
          secondsPerLiquidityCumulative,
          tickCumulative,
          time,
          true // isTopTick
        )
      ) {
        toggledTop = true;
        tickTable.toggleTick(topTick);
      }
    }

    (uint256 feeGrowthInside0X128, uint256 feeGrowthInside1X128) = ticks.getInnerFeeGrowth(
      bottomTick,
      topTick,
      cache.tick,
      _totalFeeGrowth0Token,
      _totalFeeGrowth1Token
    );

    _recalculatePosition(position, liquidityDelta, feeGrowthInside0X128, feeGrowthInside1X128);

    if (liquidityDelta != 0) {
      // if liquidityDelta is negative and the tick was toggled, it means that it should not be initialized anymore, so we delete it
      if (liquidityDelta < 0) {
        if (toggledBottom) delete ticks[bottomTick];
        if (toggledTop) delete ticks[topTick];
      }

      int128 globalLiquidityDelta;
      (amount0, amount1, globalLiquidityDelta) = _getAmountsForLiquidity(bottomTick, topTick, liquidityDelta, cache.tick, cache.price);
      if (globalLiquidityDelta != 0) {
        uint128 liquidityBefore = liquidity;
        uint16 newTimepointIndex = _writeTimepoint(cache.timepointIndex, _blockTimestamp(), cache.tick, liquidityBefore, volumePerLiquidityInBlock);
        if (cache.timepointIndex != newTimepointIndex) {
          _updateFee(_blockTimestamp(), cache.tick, newTimepointIndex, liquidityBefore);
          globalState.timepointIndex = newTimepointIndex;
          volumePerLiquidityInBlock = 0;
        }
        liquidity = LiquidityMath.addDelta(liquidityBefore, liquidityDelta);
      }
    }
  }

  function _getAmountsForLiquidity(
    int24 bottomTick,
    int24 topTick,
    int128 liquidityDelta,
    int24 currentTick,
    uint160 currentPrice
  ) private pure returns (int256 amount0, int256 amount1, int128 globalLiquidityDelta) {
    // If current tick is less than the provided bottom one then only the token0 has to be provided
    if (currentTick < bottomTick) {
      amount0 = TokenDeltaMath.getToken0Delta(TickMath.getSqrtRatioAtTick(bottomTick), TickMath.getSqrtRatioAtTick(topTick), liquidityDelta);
    } else if (currentTick < topTick) {
      amount0 = TokenDeltaMath.getToken0Delta(currentPrice, TickMath.getSqrtRatioAtTick(topTick), liquidityDelta);
      amount1 = TokenDeltaMath.getToken1Delta(TickMath.getSqrtRatioAtTick(bottomTick), currentPrice, liquidityDelta);

      globalLiquidityDelta = liquidityDelta;
    }
    // If current tick is greater than the provided top one then only the token1 has to be provided
    else {
      amount1 = TokenDeltaMath.getToken1Delta(TickMath.getSqrtRatioAtTick(bottomTick), TickMath.getSqrtRatioAtTick(topTick), liquidityDelta);
    }
  }

  /**
   * @notice This function fetches certain position object
   * @param owner The address owing the position
   * @param bottomTick The position's bottom tick
   * @param topTick The position's top tick
   * @return position The Position object
   */
  function getOrCreatePosition(address owner, int24 bottomTick, int24 topTick) private view returns (Position storage) {
    bytes32 key;
    assembly {
      key := or(shl(24, or(shl(24, owner), and(bottomTick, 0xFFFFFF))), and(topTick, 0xFFFFFF))
    }
    return positions[key];
  }

  /// @inheritdoc IAlgebraPoolActions
  function mint(
    address sender,
    address recipient,
    int24 bottomTick,
    int24 topTick,
    uint128 liquidityDesired,
    bytes calldata data
  ) external override lock onlyValidTicks(bottomTick, topTick) returns (uint256 amount0, uint256 amount1, uint128 liquidityActual) {
    require(liquidityDesired > 0, 'IL');
    {
      int24 _tickSpacing = tickSpacing;
      require(bottomTick % _tickSpacing | topTick % _tickSpacing == 0, 'tick is not spaced'); // ensure that the tick is spaced
    }

    {
      (int256 amount0Int, int256 amount1Int, ) = _getAmountsForLiquidity(
        bottomTick,
        topTick,
        int256(liquidityDesired).toInt128(),
        globalState.tick,
        globalState.price
      );

      amount0 = uint256(amount0Int);
      amount1 = uint256(amount1Int);
    }

    uint256 receivedAmount0;
    uint256 receivedAmount1;
    {
      if (amount0 > 0) receivedAmount0 = balanceToken0();
      if (amount1 > 0) receivedAmount1 = balanceToken1();
      IAlgebraMintCallback(msg.sender).algebraMintCallback(amount0, amount1, data);
      if (amount0 > 0) require((receivedAmount0 = balanceToken0() - receivedAmount0) > 0, 'IIAM');
      if (amount1 > 0) require((receivedAmount1 = balanceToken1() - receivedAmount1) > 0, 'IIAM');
    }

    liquidityActual = liquidityDesired;
    if (receivedAmount0 < amount0) {
      liquidityActual = uint128(FullMath.mulDiv(uint256(liquidityActual), receivedAmount0, amount0));
    }
    if (receivedAmount1 < amount1) {
      uint128 liquidityForRA1 = uint128(FullMath.mulDiv(uint256(liquidityActual), receivedAmount1, amount1));
      if (liquidityForRA1 < liquidityActual) {
        liquidityActual = liquidityForRA1;
      }
    }

    require(liquidityActual > 0, 'IIL2');

    {
      (, int256 amount0Int, int256 amount1Int) = _updatePositionTicksAndFees(recipient, bottomTick, topTick, int256(liquidityActual).toInt128());

      require((amount0 = uint256(amount0Int)) <= receivedAmount0, 'IIAM2');
      require((amount1 = uint256(amount1Int)) <= receivedAmount1, 'IIAM2');
    }

    if (receivedAmount0 > amount0) {
      TransferHelper.safeTransfer(token0, sender, receivedAmount0 - amount0);
    }
    if (receivedAmount1 > amount1) {
      TransferHelper.safeTransfer(token1, sender, receivedAmount1 - amount1);
    }
    emit Mint(msg.sender, recipient, bottomTick, topTick, liquidityActual, amount0, amount1);
  }

  /// @inheritdoc IAlgebraPoolActions
  function collect(
    address recipient,
    int24 bottomTick,
    int24 topTick,
    uint128 amount0Requested,
    uint128 amount1Requested
  ) external override lock returns (uint128 amount0, uint128 amount1) {
    Position storage position = getOrCreatePosition(msg.sender, bottomTick, topTick);
    (uint128 positionFees0, uint128 positionFees1) = (position.fees0, position.fees1);

    amount0 = amount0Requested > positionFees0 ? positionFees0 : amount0Requested;
    amount1 = amount1Requested > positionFees1 ? positionFees1 : amount1Requested;

    if (amount0 | amount1 != 0) {
      position.fees0 = positionFees0 - amount0;
      position.fees1 = positionFees1 - amount1;

      if (amount0 > 0) TransferHelper.safeTransfer(token0, recipient, amount0);
      if (amount1 > 0) TransferHelper.safeTransfer(token1, recipient, amount1);
    }

    emit Collect(msg.sender, recipient, bottomTick, topTick, amount0, amount1);
  }

  /// @inheritdoc IAlgebraPoolActions
  function burn(
    int24 bottomTick,
    int24 topTick,
    uint128 amount
  ) external override lock onlyValidTicks(bottomTick, topTick) returns (uint256 amount0, uint256 amount1) {
    (Position storage position, int256 amount0Int, int256 amount1Int) = _updatePositionTicksAndFees(
      msg.sender,
      bottomTick,
      topTick,
      -int256(amount).toInt128()
    );

    amount0 = uint256(-amount0Int);
    amount1 = uint256(-amount1Int);

    if (amount0 | amount1 != 0) {
      (position.fees0, position.fees1) = (position.fees0.add128(uint128(amount0)), position.fees1.add128(uint128(amount1)));
    }

    emit Burn(msg.sender, bottomTick, topTick, amount, amount0, amount1);
  }

  /// @dev Updates fees according combinations of sigmoids
  function _updateFee(uint32 _time, int24 _tick, uint16 _index, uint128 _liquidity) private returns (uint16 newFeeZto, uint16 newFeeOtz) {
    (newFeeZto, newFeeOtz) = IDataStorageOperator(dataStorageOperator).getFees(_time, _tick, _index, _liquidity);
    (globalState.feeZto, globalState.feeOtz) = (newFeeZto, newFeeOtz);

    emit Fee(newFeeZto, newFeeOtz);
  }

  function _payCommunityFee(address token, uint256 amount) private {
    address vault = IAlgebraFactory(factory).vaultAddress();
    TransferHelper.safeTransfer(token, vault, amount);
  }

  function _writeTimepoint(
    uint16 timepointIndex,
    uint32 blockTimestamp,
    int24 tick,
    uint128 liquidity,
    uint128 volumePerLiquidityInBlock
  ) private returns (uint16 newTimepointIndex) {
    return IDataStorageOperator(dataStorageOperator).write(timepointIndex, blockTimestamp, tick, liquidity, volumePerLiquidityInBlock);
  }

  function _getSingleTimepoint(
    uint32 blockTimestamp,
    uint32 secondsAgo,
    int24 startTick,
    uint16 timepointIndex,
    uint128 liquidityStart
  ) private view returns (int56 tickCumulative, uint160 secondsPerLiquidityCumulative, uint112 volatilityCumulative, uint256 volumePerAvgLiquidity) {
    return IDataStorageOperator(dataStorageOperator).getSingleTimepoint(blockTimestamp, secondsAgo, startTick, timepointIndex, liquidityStart);
  }

  function _swapCallback(int256 amount0, int256 amount1, bytes calldata data) private {
    IAlgebraSwapCallback(msg.sender).algebraSwapCallback(amount0, amount1, data);
  }

  /// @inheritdoc IAlgebraPoolActions
  function swap(
    address recipient,
    bool zeroToOne,
    int256 amountRequired,
    uint160 limitSqrtPrice,
    bytes calldata data
  ) external override returns (int256 amount0, int256 amount1) {
    uint160 currentPrice;
    int24 currentTick;
    uint128 currentLiquidity;
    uint256 communityFee;
    // function _calculateSwapAndLock locks globalState.unlocked and does not release
    (amount0, amount1, currentPrice, currentTick, currentLiquidity, communityFee) = _calculateSwapAndLock(zeroToOne, amountRequired, limitSqrtPrice);

    if (zeroToOne) {
      if (amount1 < 0) TransferHelper.safeTransfer(token1, recipient, uint256(-amount1)); // transfer to recipient

      uint256 balance0Before = balanceToken0();
      _swapCallback(amount0, amount1, data); // callback to get tokens from the caller
      require(balance0Before.add(uint256(amount0)) <= balanceToken0(), 'IIA');
    } else {
      if (amount0 < 0) TransferHelper.safeTransfer(token0, recipient, uint256(-amount0)); // transfer to recipient

      uint256 balance1Before = balanceToken1();
      _swapCallback(amount0, amount1, data); // callback to get tokens from the caller
      require(balance1Before.add(uint256(amount1)) <= balanceToken1(), 'IIA');
    }

    if (communityFee > 0) {
      _payCommunityFee(zeroToOne ? token0 : token1, communityFee);
    }

    emit Swap(msg.sender, recipient, amount0, amount1, currentPrice, currentLiquidity, currentTick);
    globalState.unlocked = true; // release after lock in _calculateSwapAndLock
  }

  /// @inheritdoc IAlgebraPoolActions
  function swapSupportingFeeOnInputTokens(
    address sender,
    address recipient,
    bool zeroToOne,
    int256 amountRequired,
    uint160 limitSqrtPrice,
    bytes calldata data
  ) external override returns (int256 amount0, int256 amount1) {
    // Since the pool can get less tokens then sent, firstly we are getting tokens from the
    // original caller of the transaction. And change the _amountRequired_
    require(globalState.unlocked, 'LOK');
    globalState.unlocked = false;
    if (zeroToOne) {
      uint256 balance0Before = balanceToken0();
      _swapCallback(amountRequired, 0, data);
      require((amountRequired = int256(balanceToken0().sub(balance0Before))) > 0, 'IIA');
    } else {
      uint256 balance1Before = balanceToken1();
      _swapCallback(0, amountRequired, data);
      require((amountRequired = int256(balanceToken1().sub(balance1Before))) > 0, 'IIA');
    }
    globalState.unlocked = true;

    uint160 currentPrice;
    int24 currentTick;
    uint128 currentLiquidity;
    uint256 communityFee;
    // function _calculateSwapAndLock locks 'globalState.unlocked' and does not release
    (amount0, amount1, currentPrice, currentTick, currentLiquidity, communityFee) = _calculateSwapAndLock(zeroToOne, amountRequired, limitSqrtPrice);

    // only transfer to the recipient
    if (zeroToOne) {
      if (amount1 < 0) TransferHelper.safeTransfer(token1, recipient, uint256(-amount1));
      // return the leftovers
      if (amount0 < amountRequired) TransferHelper.safeTransfer(token0, sender, uint256(amountRequired.sub(amount0)));
    } else {
      if (amount0 < 0) TransferHelper.safeTransfer(token0, recipient, uint256(-amount0));
      // return the leftovers
      if (amount1 < amountRequired) TransferHelper.safeTransfer(token1, sender, uint256(amountRequired.sub(amount1)));
    }

    if (communityFee > 0) {
      _payCommunityFee(zeroToOne ? token0 : token1, communityFee);
    }

    emit Swap(msg.sender, recipient, amount0, amount1, currentPrice, currentLiquidity, currentTick);
    globalState.unlocked = true; // release after lock in _calculateSwapAndLock
  }

  struct SwapCalculationCache {
    uint256 communityFee; // The community fee of the selling token, uint256 to minimize casts
    uint128 volumePerLiquidityInBlock;
    int56 tickCumulative; // The global tickCumulative at the moment
    uint160 secondsPerLiquidityCumulative; // The global secondPerLiquidity at the moment
    bool computedLatestTimepoint; //  if we have already fetched _tickCumulative_ and _secondPerLiquidity_ from the DataOperator
    int256 amountRequiredInitial; // The initial value of the exact input\output amount
    int256 amountCalculated; // The additive amount of total output\input calculated trough the swap
    uint256 totalFeeGrowth; // The initial totalFeeGrowth + the fee growth during a swap
    uint256 totalFeeGrowthB;
    IAlgebraVirtualPool.Status incentiveStatus; // If there is an active incentive at the moment
    bool exactInput; // Whether the exact input or output is specified
    uint16 fee; // The current dynamic fee
    int24 startTick; // The tick at the start of a swap
    uint16 timepointIndex; // The index of last written timepoint
  }

  struct PriceMovementCache {
    uint160 stepSqrtPrice; // The Q64.96 sqrt of the price at the start of the step
    int24 nextTick; // The tick till the current step goes
    bool initialized; // True if the _nextTick is initialized
    uint160 nextTickPrice; // The Q64.96 sqrt of the price calculated from the _nextTick
    uint256 input; // The additive amount of tokens that have been provided
    uint256 output; // The additive amount of token that have been withdrawn
    uint256 feeAmount; // The total amount of fee earned within a current step
  }

  /// @notice For gas optimization, locks 'globalState.unlocked' and does not release.
  function _calculateSwapAndLock(
    bool zeroToOne,
    int256 amountRequired,
    uint160 limitSqrtPrice
  ) private returns (int256 amount0, int256 amount1, uint160 currentPrice, int24 currentTick, uint128 currentLiquidity, uint256 communityFeeAmount) {
    uint32 blockTimestamp;
    SwapCalculationCache memory cache;
    {
      // load from one storage slot
      currentPrice = globalState.price;
      currentTick = globalState.tick;
      cache.fee = zeroToOne ? globalState.feeZto : globalState.feeOtz;
      cache.timepointIndex = globalState.timepointIndex;
      uint256 _communityFeeToken0 = globalState.communityFeeToken0;
      uint256 _communityFeeToken1 = globalState.communityFeeToken1;
      bool unlocked = globalState.unlocked;

      globalState.unlocked = false; // lock will not be released in this function
      require(unlocked, 'LOK');

      require(amountRequired != 0, 'AS');
      (cache.amountRequiredInitial, cache.exactInput) = (amountRequired, amountRequired > 0);

      (currentLiquidity, cache.volumePerLiquidityInBlock) = (liquidity, volumePerLiquidityInBlock);

      if (zeroToOne) {
        require(limitSqrtPrice < currentPrice && limitSqrtPrice > TickMath.MIN_SQRT_RATIO, 'SPL');
        cache.totalFeeGrowth = totalFeeGrowth0Token;
        cache.communityFee = _communityFeeToken0;
      } else {
        require(limitSqrtPrice > currentPrice && limitSqrtPrice < TickMath.MAX_SQRT_RATIO, 'SPL');
        cache.totalFeeGrowth = totalFeeGrowth1Token;
        cache.communityFee = _communityFeeToken1;
      }

      cache.startTick = currentTick;

      blockTimestamp = _blockTimestamp();

      if (activeIncentive != address(0)) {
        IAlgebraVirtualPool.Status _status = IAlgebraVirtualPool(activeIncentive).increaseCumulative(blockTimestamp);
        if (_status == IAlgebraVirtualPool.Status.NOT_EXIST) {
          activeIncentive = address(0);
        } else if (_status == IAlgebraVirtualPool.Status.ACTIVE) {
          cache.incentiveStatus = IAlgebraVirtualPool.Status.ACTIVE;
        } else if (_status == IAlgebraVirtualPool.Status.NOT_STARTED) {
          cache.incentiveStatus = IAlgebraVirtualPool.Status.NOT_STARTED;
        }
      }

      uint16 newTimepointIndex = _writeTimepoint(
        cache.timepointIndex,
        blockTimestamp,
        cache.startTick,
        currentLiquidity,
        cache.volumePerLiquidityInBlock
      );

      // new timepoint appears only for first swap in block
      if (newTimepointIndex != cache.timepointIndex) {
        cache.timepointIndex = newTimepointIndex;
        cache.volumePerLiquidityInBlock = 0;
        if (zeroToOne) {
          (cache.fee, ) = _updateFee(blockTimestamp, currentTick, newTimepointIndex, currentLiquidity);
        } else {
          (, cache.fee) = _updateFee(blockTimestamp, currentTick, newTimepointIndex, currentLiquidity);
        }
      }
    }

    PriceMovementCache memory step;
    // swap until there is remaining input or output tokens or we reach the price limit
    while (true) {
      step.stepSqrtPrice = currentPrice;

      (step.nextTick, step.initialized) = tickTable.nextTickInTheSameRow(currentTick, zeroToOne);

      step.nextTickPrice = TickMath.getSqrtRatioAtTick(step.nextTick);

      // calculate the amounts needed to move the price to the next target if it is possible or as much as possible
      (currentPrice, step.input, step.output, step.feeAmount) = PriceMovementMath.movePriceTowardsTarget(
        zeroToOne,
        currentPrice,
        (zeroToOne == (step.nextTickPrice < limitSqrtPrice)) // move the price to the target or to the limit
          ? limitSqrtPrice
          : step.nextTickPrice,
        currentLiquidity,
        amountRequired,
        cache.fee
      );

      if (cache.exactInput) {
        amountRequired -= (step.input + step.feeAmount).toInt256(); // decrease remaining input amount
        cache.amountCalculated = cache.amountCalculated.sub(step.output.toInt256()); // decrease calculated output amount
      } else {
        amountRequired += step.output.toInt256(); // increase remaining output amount (since its negative)
        cache.amountCalculated = cache.amountCalculated.add((step.input + step.feeAmount).toInt256()); // increase calculated input amount
      }

      if (cache.communityFee > 0) {
        uint256 delta = (step.feeAmount.mul(cache.communityFee)) / Constants.COMMUNITY_FEE_DENOMINATOR;
        step.feeAmount -= delta;
        communityFeeAmount += delta;
      }

      if (currentLiquidity > 0) cache.totalFeeGrowth += FullMath.mulDiv(step.feeAmount, Constants.Q128, currentLiquidity);

      if (currentPrice == step.nextTickPrice) {
        // if the reached tick is initialized then we need to cross it
        if (step.initialized) {
          // once at a swap we have to get the last timepoint of the observation
          if (!cache.computedLatestTimepoint) {
            (cache.tickCumulative, cache.secondsPerLiquidityCumulative, , ) = _getSingleTimepoint(
              blockTimestamp,
              0,
              cache.startTick,
              cache.timepointIndex,
              currentLiquidity // currentLiquidity can be changed only after computedLatestTimepoint
            );
            cache.computedLatestTimepoint = true;
            cache.totalFeeGrowthB = zeroToOne ? totalFeeGrowth1Token : totalFeeGrowth0Token;
          }
          // every tick cross is needed to be duplicated in a virtual pool
          if (cache.incentiveStatus != IAlgebraVirtualPool.Status.NOT_EXIST) {
            IAlgebraVirtualPool(activeIncentive).cross(step.nextTick, zeroToOne);
          }
          int128 liquidityDelta;
          if (zeroToOne) {
            liquidityDelta = -ticks.cross(
              step.nextTick,
              cache.totalFeeGrowth, // A == 0
              cache.totalFeeGrowthB, // B == 1
              cache.secondsPerLiquidityCumulative,
              cache.tickCumulative,
              blockTimestamp
            );
          } else {
            liquidityDelta = ticks.cross(
              step.nextTick,
              cache.totalFeeGrowthB, // B == 0
              cache.totalFeeGrowth, // A == 1
              cache.secondsPerLiquidityCumulative,
              cache.tickCumulative,
              blockTimestamp
            );
          }

          currentLiquidity = LiquidityMath.addDelta(currentLiquidity, liquidityDelta);
        }

        currentTick = zeroToOne ? step.nextTick - 1 : step.nextTick;
      } else if (currentPrice != step.stepSqrtPrice) {
        // if the price has changed but hasn't reached the target
        currentTick = TickMath.getTickAtSqrtRatio(currentPrice);
        break; // since the price hasn't reached the target, amountRequired should be 0
      }

      // check stop condition
      if (amountRequired == 0 || currentPrice == limitSqrtPrice) {
        break;
      }
    }

    (amount0, amount1) = zeroToOne == cache.exactInput // the amount to provide could be less then initially specified (e.g. reached limit)
      ? (cache.amountRequiredInitial - amountRequired, cache.amountCalculated) // the amount to get could be less then initially specified (e.g. reached limit)
      : (cache.amountCalculated, cache.amountRequiredInitial - amountRequired);

    (globalState.price, globalState.tick, globalState.timepointIndex) = (currentPrice, currentTick, cache.timepointIndex);

    (liquidity, volumePerLiquidityInBlock) = (
      currentLiquidity,
      cache.volumePerLiquidityInBlock + IDataStorageOperator(dataStorageOperator).calculateVolumePerLiquidity(currentLiquidity, amount0, amount1)
    );

    if (zeroToOne) {
      totalFeeGrowth0Token = cache.totalFeeGrowth;
    } else {
      totalFeeGrowth1Token = cache.totalFeeGrowth;
    }
  }

  /// @inheritdoc IAlgebraPoolActions
  function flash(address recipient, uint256 amount0, uint256 amount1, bytes calldata data) external override lock {
    uint128 _liquidity = liquidity;
    require(_liquidity > 0, 'L');

    uint16 _fee = Constants.BASE_FEE;

    uint256 fee0;
    uint256 balance0Before = balanceToken0();
    if (amount0 > 0) {
      fee0 = FullMath.mulDivRoundingUp(amount0, _fee, 1e6);
      TransferHelper.safeTransfer(token0, recipient, amount0);
    }

    uint256 fee1;
    uint256 balance1Before = balanceToken1();
    if (amount1 > 0) {
      fee1 = FullMath.mulDivRoundingUp(amount1, _fee, 1e6);
      TransferHelper.safeTransfer(token1, recipient, amount1);
    }

    IAlgebraFlashCallback(msg.sender).algebraFlashCallback(fee0, fee1, data);

    address vault = IAlgebraFactory(factory).vaultAddress();

    uint256 paid0 = balanceToken0();
    require(balance0Before.add(fee0) <= paid0, 'F0');
    paid0 -= balance0Before;

    if (paid0 > 0) {
      uint8 _communityFeeToken0 = globalState.communityFeeToken0;
      uint256 fees0;
      if (_communityFeeToken0 > 0) {
        fees0 = (paid0 * _communityFeeToken0) / Constants.COMMUNITY_FEE_DENOMINATOR;
        TransferHelper.safeTransfer(token0, vault, fees0);
      }
      totalFeeGrowth0Token += FullMath.mulDiv(paid0 - fees0, Constants.Q128, _liquidity);
    }

    uint256 paid1 = balanceToken1();
    require(balance1Before.add(fee1) <= paid1, 'F1');
    paid1 -= balance1Before;

    if (paid1 > 0) {
      uint8 _communityFeeToken1 = globalState.communityFeeToken1;
      uint256 fees1;
      if (_communityFeeToken1 > 0) {
        fees1 = (paid1 * _communityFeeToken1) / Constants.COMMUNITY_FEE_DENOMINATOR;
        TransferHelper.safeTransfer(token1, vault, fees1);
      }
      totalFeeGrowth1Token += FullMath.mulDiv(paid1 - fees1, Constants.Q128, _liquidity);
    }

    emit Flash(msg.sender, recipient, amount0, amount1, paid0, paid1);
  }

  /// @inheritdoc IAlgebraPoolPermissionedActions
  function setCommunityFee(uint8 communityFee0, uint8 communityFee1) external override lock onlyFactoryOwner {
    require((communityFee0 <= Constants.MAX_COMMUNITY_FEE) && (communityFee1 <= Constants.MAX_COMMUNITY_FEE));
    (globalState.communityFeeToken0, globalState.communityFeeToken1) = (communityFee0, communityFee1);
    emit CommunityFee(communityFee0, communityFee1);
  }

  /// @inheritdoc IAlgebraPoolPermissionedActions
  function setTickSpacing(int24 newTickSpacing) external override lock onlyFactoryOwner {
    require(newTickSpacing > 0 && newTickSpacing <= Constants.MAX_TICK_SPACING && tickSpacing != newTickSpacing, 'Invalid newTickSpacing');
    tickSpacing = newTickSpacing;
    emit TickSpacing(newTickSpacing);
  }

  /// @inheritdoc IAlgebraPoolPermissionedActions
  function setIncentive(address virtualPoolAddress) external override {
    require(msg.sender == IAlgebraFactory(factory).farmingAddress());
    activeIncentive = virtualPoolAddress;

    emit Incentive(virtualPoolAddress);
  }

  /// @inheritdoc IAlgebraPoolPermissionedActions
  function setLiquidityCooldown(uint32 newLiquidityCooldown) external override onlyFactoryOwner {
    require(newLiquidityCooldown <= Constants.MAX_LIQUIDITY_COOLDOWN && liquidityCooldown != newLiquidityCooldown);
    liquidityCooldown = newLiquidityCooldown;
    emit LiquidityCooldown(newLiquidityCooldown);
  }
}<|MERGE_RESOLUTION|>--- conflicted
+++ resolved
@@ -64,13 +64,9 @@
   }
 
   constructor() PoolImmutables(msg.sender) {
-<<<<<<< HEAD
-    globalState.fee = Constants.BASE_FEE;
-    tickSpacing = 60;
-=======
     globalState.feeZto = Constants.BASE_FEE;
     globalState.feeOtz = Constants.BASE_FEE;
->>>>>>> a3dc950f
+    tickSpacing = 60;
   }
 
   function balanceToken0() private view returns (uint256) {
@@ -82,9 +78,7 @@
   }
 
   /// @inheritdoc IAlgebraPoolState
-  function timepoints(
-    uint256 index
-  )
+  function timepoints(uint256 index)
     external
     view
     override
@@ -108,15 +102,16 @@
   }
 
   /// @inheritdoc IAlgebraPoolDerivedState
-  function getInnerCumulatives(
-    int24 bottomTick,
-    int24 topTick
-  )
+  function getInnerCumulatives(int24 bottomTick, int24 topTick)
     external
     view
     override
     onlyValidTicks(bottomTick, topTick)
-    returns (int56 innerTickCumulative, uint160 innerSecondsSpentPerLiquidity, uint32 innerSecondsSpent)
+    returns (
+      int56 innerTickCumulative,
+      uint160 innerSecondsSpentPerLiquidity,
+      uint32 innerSecondsSpent
+    )
   {
     Cumulatives memory lower;
     {
@@ -175,9 +170,7 @@
   }
 
   /// @inheritdoc IAlgebraPoolDerivedState
-  function getTimepoints(
-    uint32[] calldata secondsAgos
-  )
+  function getTimepoints(uint32[] calldata secondsAgos)
     external
     view
     override
@@ -285,7 +278,14 @@
     int24 bottomTick,
     int24 topTick,
     int128 liquidityDelta
-  ) private returns (Position storage position, int256 amount0, int256 amount1) {
+  )
+    private
+    returns (
+      Position storage position,
+      int256 amount0,
+      int256 amount1
+    )
+  {
     UpdatePositionCache memory cache = UpdatePositionCache(globalState.price, globalState.tick, globalState.timepointIndex);
 
     position = getOrCreatePosition(owner, bottomTick, topTick);
@@ -371,7 +371,15 @@
     int128 liquidityDelta,
     int24 currentTick,
     uint160 currentPrice
-  ) private pure returns (int256 amount0, int256 amount1, int128 globalLiquidityDelta) {
+  )
+    private
+    pure
+    returns (
+      int256 amount0,
+      int256 amount1,
+      int128 globalLiquidityDelta
+    )
+  {
     // If current tick is less than the provided bottom one then only the token0 has to be provided
     if (currentTick < bottomTick) {
       amount0 = TokenDeltaMath.getToken0Delta(TickMath.getSqrtRatioAtTick(bottomTick), TickMath.getSqrtRatioAtTick(topTick), liquidityDelta);
@@ -394,7 +402,11 @@
    * @param topTick The position's top tick
    * @return position The Position object
    */
-  function getOrCreatePosition(address owner, int24 bottomTick, int24 topTick) private view returns (Position storage) {
+  function getOrCreatePosition(
+    address owner,
+    int24 bottomTick,
+    int24 topTick
+  ) private view returns (Position storage) {
     bytes32 key;
     assembly {
       key := or(shl(24, or(shl(24, owner), and(bottomTick, 0xFFFFFF))), and(topTick, 0xFFFFFF))
@@ -410,7 +422,17 @@
     int24 topTick,
     uint128 liquidityDesired,
     bytes calldata data
-  ) external override lock onlyValidTicks(bottomTick, topTick) returns (uint256 amount0, uint256 amount1, uint128 liquidityActual) {
+  )
+    external
+    override
+    lock
+    onlyValidTicks(bottomTick, topTick)
+    returns (
+      uint256 amount0,
+      uint256 amount1,
+      uint128 liquidityActual
+    )
+  {
     require(liquidityDesired > 0, 'IL');
     {
       int24 _tickSpacing = tickSpacing;
@@ -518,7 +540,12 @@
   }
 
   /// @dev Updates fees according combinations of sigmoids
-  function _updateFee(uint32 _time, int24 _tick, uint16 _index, uint128 _liquidity) private returns (uint16 newFeeZto, uint16 newFeeOtz) {
+  function _updateFee(
+    uint32 _time,
+    int24 _tick,
+    uint16 _index,
+    uint128 _liquidity
+  ) private returns (uint16 newFeeZto, uint16 newFeeOtz) {
     (newFeeZto, newFeeOtz) = IDataStorageOperator(dataStorageOperator).getFees(_time, _tick, _index, _liquidity);
     (globalState.feeZto, globalState.feeOtz) = (newFeeZto, newFeeOtz);
 
@@ -546,11 +573,24 @@
     int24 startTick,
     uint16 timepointIndex,
     uint128 liquidityStart
-  ) private view returns (int56 tickCumulative, uint160 secondsPerLiquidityCumulative, uint112 volatilityCumulative, uint256 volumePerAvgLiquidity) {
+  )
+    private
+    view
+    returns (
+      int56 tickCumulative,
+      uint160 secondsPerLiquidityCumulative,
+      uint112 volatilityCumulative,
+      uint256 volumePerAvgLiquidity
+    )
+  {
     return IDataStorageOperator(dataStorageOperator).getSingleTimepoint(blockTimestamp, secondsAgo, startTick, timepointIndex, liquidityStart);
   }
 
-  function _swapCallback(int256 amount0, int256 amount1, bytes calldata data) private {
+  function _swapCallback(
+    int256 amount0,
+    int256 amount1,
+    bytes calldata data
+  ) private {
     IAlgebraSwapCallback(msg.sender).algebraSwapCallback(amount0, amount1, data);
   }
 
@@ -673,7 +713,17 @@
     bool zeroToOne,
     int256 amountRequired,
     uint160 limitSqrtPrice
-  ) private returns (int256 amount0, int256 amount1, uint160 currentPrice, int24 currentTick, uint128 currentLiquidity, uint256 communityFeeAmount) {
+  )
+    private
+    returns (
+      int256 amount0,
+      int256 amount1,
+      uint160 currentPrice,
+      int24 currentTick,
+      uint128 currentLiquidity,
+      uint256 communityFeeAmount
+    )
+  {
     uint32 blockTimestamp;
     SwapCalculationCache memory cache;
     {
@@ -851,7 +901,12 @@
   }
 
   /// @inheritdoc IAlgebraPoolActions
-  function flash(address recipient, uint256 amount0, uint256 amount1, bytes calldata data) external override lock {
+  function flash(
+    address recipient,
+    uint256 amount0,
+    uint256 amount1,
+    bytes calldata data
+  ) external override lock {
     uint128 _liquidity = liquidity;
     require(_liquidity > 0, 'L');
 
