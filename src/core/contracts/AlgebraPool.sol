// SPDX-License-Identifier: BUSL-1.1
pragma solidity =0.7.6;

import './interfaces/IAlgebraPool.sol';
import './interfaces/IDataStorageOperator.sol';
import './interfaces/IAlgebraVirtualPool.sol';

import './base/PoolState.sol';
import './base/PoolImmutables.sol';

import './libraries/TokenDeltaMath.sol';
import './libraries/PriceMovementMath.sol';
import './libraries/TickManager.sol';
import './libraries/TickTable.sol';

import './libraries/LowGasSafeMath.sol';
import './libraries/SafeCast.sol';

import './libraries/FullMath.sol';
import './libraries/Constants.sol';
import './libraries/TransferHelper.sol';
import './libraries/TickMath.sol';
import './libraries/LiquidityMath.sol';

import './interfaces/IAlgebraPoolDeployer.sol';
import './interfaces/IAlgebraFactory.sol';
import './interfaces/IERC20Minimal.sol';
import './interfaces/callback/IAlgebraMintCallback.sol';
import './interfaces/callback/IAlgebraSwapCallback.sol';
import './interfaces/callback/IAlgebraFlashCallback.sol';

contract AlgebraPool is PoolState, PoolImmutables, IAlgebraPool {
  using LowGasSafeMath for uint256;
  using LowGasSafeMath for int256;
  using LowGasSafeMath for uint128;
  using SafeCast for uint256;
  using SafeCast for int256;
  using TickTable for mapping(int16 => uint256);
  using TickManager for mapping(int24 => TickManager.Tick);

  struct Position {
    uint128 liquidity; // The amount of liquidity concentrated in the range
    uint32 lastLiquidityAddTimestamp; // Timestamp of last adding of liquidity
    uint256 innerFeeGrowth0Token; // The last updated fee growth per unit of liquidity
    uint256 innerFeeGrowth1Token;
    uint128 fees0; // The amount of token0 owed to a LP
    uint128 fees1; // The amount of token1 owed to a LP
  }

  /// @inheritdoc IAlgebraPoolState
  mapping(bytes32 => Position) public override positions;

  /// @dev Restricts everyone calling a function except factory owner
  modifier onlyFactoryOwner() {
    require(msg.sender == IAlgebraFactory(factory).owner());
    _;
  }

  modifier onlyValidTicks(int24 bottomTick, int24 topTick) {
    require(topTick < TickMath.MAX_TICK + 1, 'TUM');
    require(topTick > bottomTick, 'TLU');
    require(bottomTick > TickMath.MIN_TICK - 1, 'TLM');
    _;
  }

  constructor() PoolImmutables(msg.sender) {
    globalState.fee = Constants.BASE_FEE;
  }

  function balanceToken0() private view returns (uint256) {
    return IERC20Minimal(token0).balanceOf(address(this));
  }

  function balanceToken1() private view returns (uint256) {
    return IERC20Minimal(token1).balanceOf(address(this));
  }

  /// @inheritdoc IAlgebraPoolState
  function timepoints(uint256 index)
    external
    view
    override
    returns (
      bool initialized,
      uint32 blockTimestamp,
      int56 tickCumulative,
      uint160 secondsPerLiquidityCumulative,
      uint88 volatilityCumulative,
      int24 averageTick,
      uint144 volumePerLiquidityCumulative
    )
  {
    return IDataStorageOperator(dataStorageOperator).timepoints(index);
  }

  struct Cumulatives {
    int56 tickCumulative;
    uint160 outerSecondPerLiquidity;
    uint32 outerSecondsSpent;
  }

  /// @inheritdoc IAlgebraPoolDerivedState
  function getInnerCumulatives(int24 bottomTick, int24 topTick)
    external
    view
    override
    onlyValidTicks(bottomTick, topTick)
    returns (
      int56 innerTickCumulative,
      uint160 innerSecondsSpentPerLiquidity,
      uint32 innerSecondsSpent
    )
  {
    Cumulatives memory lower;
    {
      TickManager.Tick storage _lower = ticks[bottomTick];
      (lower.tickCumulative, lower.outerSecondPerLiquidity, lower.outerSecondsSpent) = (
        _lower.outerTickCumulative,
        _lower.outerSecondsPerLiquidity,
        _lower.outerSecondsSpent
      );
      require(_lower.initialized);
    }

    Cumulatives memory upper;
    {
      TickManager.Tick storage _upper = ticks[topTick];
      (upper.tickCumulative, upper.outerSecondPerLiquidity, upper.outerSecondsSpent) = (
        _upper.outerTickCumulative,
        _upper.outerSecondsPerLiquidity,
        _upper.outerSecondsSpent
      );

      require(_upper.initialized);
    }

    (int24 currentTick, uint16 currentTimepointIndex) = (globalState.tick, globalState.timepointIndex);

    if (currentTick < bottomTick) {
      return (
        lower.tickCumulative - upper.tickCumulative,
        lower.outerSecondPerLiquidity - upper.outerSecondPerLiquidity,
        lower.outerSecondsSpent - upper.outerSecondsSpent
      );
    }

    if (currentTick < topTick) {
      uint32 globalTime = _blockTimestamp();
      (int56 globalTickCumulative, uint160 globalSecondsPerLiquidityCumulative, , ) = _getSingleTimepoint(
        globalTime,
        0,
        currentTick,
        currentTimepointIndex,
        liquidity
      );
      return (
        globalTickCumulative - lower.tickCumulative - upper.tickCumulative,
        globalSecondsPerLiquidityCumulative - lower.outerSecondPerLiquidity - upper.outerSecondPerLiquidity,
        globalTime - lower.outerSecondsSpent - upper.outerSecondsSpent
      );
    }

    return (
      upper.tickCumulative - lower.tickCumulative,
      upper.outerSecondPerLiquidity - lower.outerSecondPerLiquidity,
      upper.outerSecondsSpent - lower.outerSecondsSpent
    );
  }

  /// @inheritdoc IAlgebraPoolDerivedState
  function getTimepoints(uint32[] calldata secondsAgos)
    external
    view
    override
    returns (
      int56[] memory tickCumulatives,
      uint160[] memory secondsPerLiquidityCumulatives,
      uint112[] memory volatilityCumulatives,
      uint256[] memory volumePerAvgLiquiditys
    )
  {
    return
      IDataStorageOperator(dataStorageOperator).getTimepoints(
        _blockTimestamp(),
        secondsAgos,
        globalState.tick,
        globalState.timepointIndex,
        liquidity
      );
  }

  /// @inheritdoc IAlgebraPoolActions
  function initialize(uint160 initialPrice) external override {
    require(globalState.price == 0, 'AI');
    // getTickAtSqrtRatio checks validity of initialPrice inside
    int24 tick = TickMath.getTickAtSqrtRatio(initialPrice);

    uint32 timestamp = _blockTimestamp();
    IDataStorageOperator(dataStorageOperator).initialize(timestamp, tick);

    globalState.price = initialPrice;
    globalState.unlocked = true;
    globalState.tick = tick;

    emit Initialize(initialPrice, tick);
  }

  /**
   * @notice Increases amounts of tokens owed to owner of the position
   * @param _position The position object to operate with
   * @param liquidityDelta The amount on which to increase\decrease the liquidity
   * @param innerFeeGrowth0Token Total fee token0 fee growth per 1/liquidity between position's lower and upper ticks
   * @param innerFeeGrowth1Token Total fee token1 fee growth per 1/liquidity between position's lower and upper ticks
   */
  function _recalculatePosition(
    Position storage _position,
    int128 liquidityDelta,
    uint256 innerFeeGrowth0Token,
    uint256 innerFeeGrowth1Token
  ) internal {
    (uint128 currentLiquidity, uint32 lastLiquidityAddTimestamp) = (_position.liquidity, _position.lastLiquidityAddTimestamp);

    if (liquidityDelta == 0) {
      require(currentLiquidity > 0, 'NP'); // Do not recalculate the empty ranges
    } else {
      if (liquidityDelta < 0) {
        uint32 _liquidityCooldown = liquidityCooldown;
        if (_liquidityCooldown > 0) {
          require((_blockTimestamp() - lastLiquidityAddTimestamp) >= _liquidityCooldown);
        }
      }

      // change position liquidity
      uint128 liquidityNext = LiquidityMath.addDelta(currentLiquidity, liquidityDelta);
      (_position.liquidity, _position.lastLiquidityAddTimestamp) = (
        liquidityNext,
        liquidityNext > 0 ? (liquidityDelta > 0 ? _blockTimestamp() : lastLiquidityAddTimestamp) : 0
      );
    }

    // update the position
    uint256 _innerFeeGrowth0Token = _position.innerFeeGrowth0Token;
    uint256 _innerFeeGrowth1Token = _position.innerFeeGrowth1Token;
    uint128 fees0;
    if (innerFeeGrowth0Token != _innerFeeGrowth0Token) {
      _position.innerFeeGrowth0Token = innerFeeGrowth0Token;
      fees0 = uint128(FullMath.mulDiv(innerFeeGrowth0Token - _innerFeeGrowth0Token, currentLiquidity, Constants.Q128));
    }
    uint128 fees1;
    if (innerFeeGrowth1Token != _innerFeeGrowth1Token) {
      _position.innerFeeGrowth1Token = innerFeeGrowth1Token;
      fees1 = uint128(FullMath.mulDiv(innerFeeGrowth1Token - _innerFeeGrowth1Token, currentLiquidity, Constants.Q128));
    }

    // To avoid overflow owner has to collect fee before it
    if (fees0 | fees1 != 0) {
      _position.fees0 += fees0;
      _position.fees1 += fees1;
    }
  }

  struct UpdatePositionCache {
    uint160 price; // The square root of the current price in Q64.96 format
    int24 tick; // The current tick
    uint16 timepointIndex; // The index of the last written timepoint
  }

  /**
   * @dev Updates position's ticks and its fees
   * @return position The Position object to operate with
   * @return amount0 The amount of token0 the caller needs to send, negative if the pool needs to send it
   * @return amount1 The amount of token1 the caller needs to send, negative if the pool needs to send it
   */
  function _updatePositionTicksAndFees(
    address owner,
    int24 bottomTick,
    int24 topTick,
    int128 liquidityDelta
  )
    private
    returns (
      Position storage position,
      int256 amount0,
      int256 amount1
    )
  {
    UpdatePositionCache memory cache = UpdatePositionCache(globalState.price, globalState.tick, globalState.timepointIndex);

    position = getOrCreatePosition(owner, bottomTick, topTick);

    (uint256 _totalFeeGrowth0Token, uint256 _totalFeeGrowth1Token) = (totalFeeGrowth0Token, totalFeeGrowth1Token);

    bool toggledBottom;
    bool toggledTop;
    if (liquidityDelta != 0) {
      uint32 time = _blockTimestamp();
      (int56 tickCumulative, uint160 secondsPerLiquidityCumulative, , ) = _getSingleTimepoint(time, 0, cache.tick, cache.timepointIndex, liquidity);

      if (
        ticks.update(
          bottomTick,
          cache.tick,
          liquidityDelta,
          _totalFeeGrowth0Token,
          _totalFeeGrowth1Token,
          secondsPerLiquidityCumulative,
          tickCumulative,
          time,
          false // isTopTick
        )
      ) {
        toggledBottom = true;
        tickTable.toggleTick(bottomTick);
      }

      if (
        ticks.update(
          topTick,
          cache.tick,
          liquidityDelta,
          _totalFeeGrowth0Token,
          _totalFeeGrowth1Token,
          secondsPerLiquidityCumulative,
          tickCumulative,
          time,
          true // isTopTick
        )
      ) {
        toggledTop = true;
        tickTable.toggleTick(topTick);
      }
    }

    (uint256 feeGrowthInside0X128, uint256 feeGrowthInside1X128) = ticks.getInnerFeeGrowth(
      bottomTick,
      topTick,
      cache.tick,
      _totalFeeGrowth0Token,
      _totalFeeGrowth1Token
    );

    _recalculatePosition(position, liquidityDelta, feeGrowthInside0X128, feeGrowthInside1X128);

    if (liquidityDelta != 0) {
      // if liquidityDelta is negative and the tick was toggled, it means that it should not be initialized anymore, so we delete it
      if (liquidityDelta < 0) {
        if (toggledBottom) delete ticks[bottomTick];
        if (toggledTop) delete ticks[topTick];
      }

      int128 globalLiquidityDelta;
      (amount0, amount1, globalLiquidityDelta) = _getAmountsForLiquidity(bottomTick, topTick, liquidityDelta, cache.tick, cache.price);
      if (globalLiquidityDelta != 0) {
        uint128 liquidityBefore = liquidity;
        uint16 newTimepointIndex = _writeTimepoint(cache.timepointIndex, _blockTimestamp(), cache.tick, liquidityBefore, volumePerLiquidityInBlock);
        if (cache.timepointIndex != newTimepointIndex) {
          globalState.fee = _getNewFee(_blockTimestamp(), cache.tick, newTimepointIndex, liquidityBefore);
          globalState.timepointIndex = newTimepointIndex;
          volumePerLiquidityInBlock = 0;
        }
        liquidity = LiquidityMath.addDelta(liquidityBefore, liquidityDelta);
      }
    }
  }

  function _getAmountsForLiquidity(
    int24 bottomTick,
    int24 topTick,
    int128 liquidityDelta,
    int24 currentTick,
    uint160 currentPrice
  )
    private
    pure
    returns (
      int256 amount0,
      int256 amount1,
      int128 globalLiquidityDelta
    )
  {
    // If current tick is less than the provided bottom one then only the token0 has to be provided
    if (currentTick < bottomTick) {
      amount0 = TokenDeltaMath.getToken0Delta(TickMath.getSqrtRatioAtTick(bottomTick), TickMath.getSqrtRatioAtTick(topTick), liquidityDelta);
    } else if (currentTick < topTick) {
      amount0 = TokenDeltaMath.getToken0Delta(currentPrice, TickMath.getSqrtRatioAtTick(topTick), liquidityDelta);
      amount1 = TokenDeltaMath.getToken1Delta(TickMath.getSqrtRatioAtTick(bottomTick), currentPrice, liquidityDelta);

      globalLiquidityDelta = liquidityDelta;
    }
    // If current tick is greater than the provided top one then only the token1 has to be provided
    else {
      amount1 = TokenDeltaMath.getToken1Delta(TickMath.getSqrtRatioAtTick(bottomTick), TickMath.getSqrtRatioAtTick(topTick), liquidityDelta);
    }
  }

  /**
   * @notice This function fetches certain position object
   * @param owner The address owing the position
   * @param bottomTick The position's bottom tick
   * @param topTick The position's top tick
   * @return position The Position object
   */
  function getOrCreatePosition(
    address owner,
    int24 bottomTick,
    int24 topTick
  ) private view returns (Position storage) {
    bytes32 key;
    assembly {
      key := or(shl(24, or(shl(24, owner), and(bottomTick, 0xFFFFFF))), and(topTick, 0xFFFFFF))
    }
    return positions[key];
  }

  function _syncBalances() internal returns (uint256 balance0, uint256 balance1) {
    balance0 = balanceToken0();
    balance1 = balanceToken1();
    uint128 _liquidity = liquidity;
    if (_liquidity == 0) return (balance0, balance1);

    uint256 _reserve0 = reserve0;
    if (balance0 > _reserve0) {
      totalFeeGrowth0Token += FullMath.mulDiv(balance0 - _reserve0, Constants.Q128, _liquidity);
      reserve0 = balance0;
    }
    uint256 _reserve1 = reserve1;
    if (balance1 > _reserve1) {
      totalFeeGrowth1Token += FullMath.mulDiv(balance1 - _reserve1, Constants.Q128, _liquidity);
      reserve1 = balance1;
    }
  }

  /// @inheritdoc IAlgebraPoolActions
  function mint(
    address sender,
    address recipient,
    int24 bottomTick,
    int24 topTick,
    uint128 liquidityDesired,
    bytes calldata data
  )
    external
    override
    lock
    onlyValidTicks(bottomTick, topTick)
    returns (
      uint256 amount0,
      uint256 amount1,
      uint128 liquidityActual
    )
  {
    require(liquidityDesired > 0, 'IL');
    _syncBalances();
    {
      (int256 amount0Int, int256 amount1Int, ) = _getAmountsForLiquidity(
        bottomTick,
        topTick,
        int256(liquidityDesired).toInt128(),
        globalState.tick,
        globalState.price
      );

      amount0 = uint256(amount0Int);
      amount1 = uint256(amount1Int);
    }

    uint256 receivedAmount0;
    uint256 receivedAmount1;
    {
      if (amount0 > 0) receivedAmount0 = balanceToken0();
      if (amount1 > 0) receivedAmount1 = balanceToken1();
      IAlgebraMintCallback(msg.sender).algebraMintCallback(amount0, amount1, data);
      if (amount0 > 0) require((receivedAmount0 = balanceToken0() - receivedAmount0) > 0, 'IIAM');
      if (amount1 > 0) require((receivedAmount1 = balanceToken1() - receivedAmount1) > 0, 'IIAM');
    }

    liquidityActual = liquidityDesired;
    if (receivedAmount0 < amount0) {
      liquidityActual = uint128(FullMath.mulDiv(uint256(liquidityActual), receivedAmount0, amount0));
    }
    if (receivedAmount1 < amount1) {
      uint128 liquidityForRA1 = uint128(FullMath.mulDiv(uint256(liquidityActual), receivedAmount1, amount1));
      if (liquidityForRA1 < liquidityActual) {
        liquidityActual = liquidityForRA1;
      }
    }

    require(liquidityActual > 0, 'IIL2');

    {
      (, int256 amount0Int, int256 amount1Int) = _updatePositionTicksAndFees(recipient, bottomTick, topTick, int256(liquidityActual).toInt128());

      require((amount0 = uint256(amount0Int)) <= receivedAmount0, 'IIAM2');
      require((amount1 = uint256(amount1Int)) <= receivedAmount1, 'IIAM2');
    }

    if (receivedAmount0 > amount0) {
      TransferHelper.safeTransfer(token0, sender, receivedAmount0 - amount0);
    }
    if (receivedAmount1 > amount1) {
      TransferHelper.safeTransfer(token1, sender, receivedAmount1 - amount1);
    }
    if (amount0 > 0) reserve0 += amount0;
    if (amount1 > 0) reserve1 += amount1;
    emit Mint(msg.sender, recipient, bottomTick, topTick, liquidityActual, amount0, amount1);
  }

  function _payFromReserve(
    address token,
    address recipient,
    uint256 amount
  ) internal {
    TransferHelper.safeTransfer(token, recipient, amount);
    if (token == token0) {
      reserve0 -= amount;
    } else {
      reserve1 -= amount;
    }
  }

  /// @inheritdoc IAlgebraPoolActions
  function collect(
    address recipient,
    int24 bottomTick,
    int24 topTick,
    uint128 amount0Requested,
    uint128 amount1Requested
  ) external override lock returns (uint128 amount0, uint128 amount1) {
    Position storage position = getOrCreatePosition(msg.sender, bottomTick, topTick);
    (uint128 positionFees0, uint128 positionFees1) = (position.fees0, position.fees1);

    amount0 = amount0Requested > positionFees0 ? positionFees0 : amount0Requested;
    amount1 = amount1Requested > positionFees1 ? positionFees1 : amount1Requested;

    if (amount0 | amount1 != 0) {
      position.fees0 = positionFees0 - amount0;
      position.fees1 = positionFees1 - amount1;

      if (amount0 > 0) _payFromReserve(token0, recipient, amount0);
      if (amount1 > 0) _payFromReserve(token1, recipient, amount1);
    }

    emit Collect(msg.sender, recipient, bottomTick, topTick, amount0, amount1);
  }

  /// @inheritdoc IAlgebraPoolActions
  function burn(
    int24 bottomTick,
    int24 topTick,
    uint128 amount
  ) external override lock onlyValidTicks(bottomTick, topTick) returns (uint256 amount0, uint256 amount1) {
    _syncBalances();
    (Position storage position, int256 amount0Int, int256 amount1Int) = _updatePositionTicksAndFees(
      msg.sender,
      bottomTick,
      topTick,
      -int256(amount).toInt128()
    );

    amount0 = uint256(-amount0Int);
    amount1 = uint256(-amount1Int);

    if (amount0 | amount1 != 0) {
      (position.fees0, position.fees1) = (position.fees0.add128(uint128(amount0)), position.fees1.add128(uint128(amount1)));
    }
    emit Burn(msg.sender, bottomTick, topTick, amount, amount0, amount1);
  }

  /// @dev Returns new fee according combination of sigmoids
  function _getNewFee(
    uint32 _time,
    int24 _tick,
    uint16 _index,
    uint128 _liquidity
  ) private returns (uint16 newFee) {
    newFee = IDataStorageOperator(dataStorageOperator).getFee(_time, _tick, _index, _liquidity);
    emit Fee(newFee);
  }

  function _payCommunityFee(address token, uint256 amount) private {
    address vault = IAlgebraFactory(factory).vaultAddress();
    TransferHelper.safeTransfer(token, vault, amount);
  }

  function _writeTimepoint(
    uint16 timepointIndex,
    uint32 blockTimestamp,
    int24 tick,
    uint128 liquidity,
    uint128 volumePerLiquidityInBlock
  ) private returns (uint16 newTimepointIndex) {
    return IDataStorageOperator(dataStorageOperator).write(timepointIndex, blockTimestamp, tick, liquidity, volumePerLiquidityInBlock);
  }

  function _getSingleTimepoint(
    uint32 blockTimestamp,
    uint32 secondsAgo,
    int24 startTick,
    uint16 timepointIndex,
    uint128 liquidityStart
  )
    private
    view
    returns (
      int56 tickCumulative,
      uint160 secondsPerLiquidityCumulative,
      uint112 volatilityCumulative,
      uint256 volumePerAvgLiquidity
    )
  {
    return IDataStorageOperator(dataStorageOperator).getSingleTimepoint(blockTimestamp, secondsAgo, startTick, timepointIndex, liquidityStart);
  }

  function _swapCallback(
    int256 amount0,
    int256 amount1,
    uint256 feeAmount,
    bytes calldata data
  ) private {
    IAlgebraSwapCallback(msg.sender).algebraSwapCallback(amount0, amount1, feeAmount, data);
  }

  /// @inheritdoc IAlgebraPoolActions
  function swap(
    address recipient,
    bool zeroToOne,
    int256 amountRequired,
    uint160 limitSqrtPrice,
    bytes calldata data
  ) external override returns (int256 amount0, int256 amount1) {
    uint160 currentPrice;
    int24 currentTick;
    uint128 currentLiquidity;
    uint256 communityFee;
<<<<<<< HEAD
    uint256 balanceBefore;
    if (zeroToOne)
      (balanceBefore, ) = _syncBalances(); // TODO check
    else (, balanceBefore) = _syncBalances();
=======
    uint256 feeAmount;
>>>>>>> 364385ce
    // function _calculateSwapAndLock locks globalState.unlocked and does not release
    (amount0, amount1, currentPrice, currentTick, currentLiquidity, feeAmount) = _calculateSwapAndLock(zeroToOne, amountRequired, limitSqrtPrice);

    uint256 balanceAfter;
    if (zeroToOne) {
<<<<<<< HEAD
      if (amount1 < 0) _payFromReserve(token1, recipient, uint256(-amount1)); // transfer to recipient
      balanceBefore = balanceToken0();
      _swapCallback(amount0, amount1, data); // callback to get tokens from the caller
      balanceAfter = balanceToken0();
      require(balanceBefore.add(uint256(amount0)) <= balanceAfter, 'IIA');
    } else {
      if (amount0 < 0) _payFromReserve(token0, recipient, uint256(-amount0)); // transfer to recipient
      balanceBefore = balanceToken1();
      _swapCallback(amount0, amount1, data); // callback to get tokens from the caller
      balanceAfter = balanceToken1();
      require(balanceBefore.add(uint256(amount1)) <= balanceAfter, 'IIA');
=======
      if (amount1 < 0) TransferHelper.safeTransfer(token1, recipient, uint256(-amount1)); // transfer to recipient

      uint256 balance0Before = balanceToken0();
      _swapCallback(amount0, amount1, feeAmount, data); // callback to get tokens from the caller
      require(balance0Before.add(uint256(amount0)) <= balanceToken0(), 'IIA');
    } else {
      if (amount0 < 0) TransferHelper.safeTransfer(token0, recipient, uint256(-amount0)); // transfer to recipient

      uint256 balance1Before = balanceToken1();
      _swapCallback(amount0, amount1, feeAmount, data); // callback to get tokens from the caller
      require(balance1Before.add(uint256(amount1)) <= balanceToken1(), 'IIA');
>>>>>>> 364385ce
    }

    communityFee = zeroToOne
      ? (feeAmount * globalState.communityFeeToken0) / Constants.COMMUNITY_FEE_DENOMINATOR
      : (feeAmount * globalState.communityFeeToken1) / Constants.COMMUNITY_FEE_DENOMINATOR;

    if (communityFee > 0) {
      _payCommunityFee(zeroToOne ? token0 : token1, communityFee);
      balanceAfter -= communityFee;
    }

    if (zeroToOne) reserve0 += balanceAfter - balanceBefore;
    else reserve1 += balanceAfter - balanceBefore;

    emit Swap(msg.sender, recipient, amount0, amount1, currentPrice, currentLiquidity, currentTick);
    globalState.unlocked = true; // release after lock in _calculateSwapAndLock
  }

  /// @inheritdoc IAlgebraPoolActions

  function swapSupportingFeeOnInputTokens(
    address sender,
    address recipient,
    bool zeroToOne,
    int256 amountRequired,
    uint160 limitSqrtPrice,
    bytes calldata data
  ) external override returns (int256 amount0, int256 amount1) {
    // Since the pool can get less tokens then sent, firstly we are getting tokens from the
    // original caller of the transaction. And change the _amountRequired_
    require(globalState.unlocked, 'LOK');
    globalState.unlocked = false;
    if (zeroToOne) {
<<<<<<< HEAD
      (uint256 balance0Before, ) = _syncBalances();
      _swapCallback(amountRequired, 0, data);
      require((amountRequired = int256(balanceToken0().sub(balance0Before))) > 0, 'IIA');
    } else {
      (, uint256 balance1Before) = _syncBalances();
      _swapCallback(0, amountRequired, data);
=======
      uint256 balance0Before = balanceToken0();
      _swapCallback(amountRequired, 0, 0, data);
      require((amountRequired = int256(balanceToken0().sub(balance0Before))) > 0, 'IIA');
    } else {
      uint256 balance1Before = balanceToken1();
      _swapCallback(0, amountRequired, 0, data);
>>>>>>> 364385ce
      require((amountRequired = int256(balanceToken1().sub(balance1Before))) > 0, 'IIA');
    }
    globalState.unlocked = true;

    uint160 currentPrice;
    int24 currentTick;
    uint128 currentLiquidity;
    uint256 feeAmount;
    uint256 communityFee;
    // function _calculateSwapAndLock locks 'globalState.unlocked' and does not release
    (amount0, amount1, currentPrice, currentTick, currentLiquidity, feeAmount) = _calculateSwapAndLock(zeroToOne, amountRequired, limitSqrtPrice);

    // only transfer to the recipient
    if (zeroToOne) {
      if (amount1 < 0) _payFromReserve(token1, recipient, uint256(-amount1));
      // return the leftovers
      if (amount0 < amountRequired) {
        TransferHelper.safeTransfer(token0, sender, uint256(amountRequired - amount0));
        amountRequired = int256(amount0);
      }
    } else {
      if (amount0 < 0) _payFromReserve(token0, recipient, uint256(-amount0));
      // return the leftovers
      if (amount1 < amountRequired) {
        TransferHelper.safeTransfer(token1, sender, uint256(amountRequired - amount1));
        amountRequired = int256(amount1);
      }
    }

    communityFee = zeroToOne
      ? (feeAmount * globalState.communityFeeToken0) / Constants.COMMUNITY_FEE_DENOMINATOR
      : (feeAmount * globalState.communityFeeToken1) / Constants.COMMUNITY_FEE_DENOMINATOR;

    if (communityFee > 0) {
      _payCommunityFee(zeroToOne ? token0 : token1, communityFee);
      amountRequired -= int256(communityFee);
    }

    if (zeroToOne) reserve0 += uint256(amountRequired);
    else reserve1 += uint256(amountRequired);

    emit Swap(msg.sender, recipient, amount0, amount1, currentPrice, currentLiquidity, currentTick);
    globalState.unlocked = true; // release after lock in _calculateSwapAndLock
  }

  struct SwapCalculationCache {
    uint256 communityFee; // The community fee of the selling token, uint256 to minimize casts
    uint128 volumePerLiquidityInBlock;
    int56 tickCumulative; // The global tickCumulative at the moment
    uint160 secondsPerLiquidityCumulative; // The global secondPerLiquidity at the moment
    bool computedLatestTimepoint; //  if we have already fetched _tickCumulative_ and _secondPerLiquidity_ from the DataOperator
    int256 amountRequiredInitial; // The initial value of the exact input\output amount
    int256 amountCalculated; // The additive amount of total output\input calculated trough the swap
    uint256 totalFeeGrowth; // The initial totalFeeGrowth + the fee growth during a swap
    uint256 totalFeeGrowthB;
    IAlgebraVirtualPool.Status incentiveStatus; // If there is an active incentive at the moment
    bool exactInput; // Whether the exact input or output is specified
    uint16 fee; // The current dynamic fee
    int24 startTick; // The tick at the start of a swap
    int24 blockStartTick; // The tick at the start of a swap
    uint16 timepointIndex; // The index of last written timepoint
  }

  struct PriceMovementCache {
    uint160 stepSqrtPrice; // The Q64.96 sqrt of the price at the start of the step
    int24 nextTick; // The tick till the current step goes
    bool initialized; // True if the _nextTick is initialized
    uint160 nextTickPrice; // The Q64.96 sqrt of the price calculated from the _nextTick
    uint256 input; // The additive amount of tokens that have been provided
    uint256 output; // The additive amount of token that have been withdrawn
    uint256 feeAmount; // The total amount of fee earned within a current step
  }

  /// @notice For gas optimization, locks 'globalState.unlocked' and does not release.
  function _calculateSwapAndLock(
    bool zeroToOne,
    int256 amountRequired,
    uint160 limitSqrtPrice
  )
    private
    returns (
      int256 amount0,
      int256 amount1,
      uint160 currentPrice,
      int24 currentTick,
      uint128 currentLiquidity,
      uint256 feeAmount
    )
  {
    uint32 blockTimestamp;
    SwapCalculationCache memory cache;
    {
      // load from one storage slot
      currentPrice = globalState.price;
      currentTick = globalState.tick;
      cache.fee = globalState.fee;
      cache.timepointIndex = globalState.timepointIndex;
      uint256 _communityFeeToken0 = globalState.communityFeeToken0;
      uint256 _communityFeeToken1 = globalState.communityFeeToken1;
      bool unlocked = globalState.unlocked;

      globalState.unlocked = false; // lock will not be released in this function
      require(unlocked, 'LOK');

      require(amountRequired != 0, 'AS');
      (cache.amountRequiredInitial, cache.exactInput) = (amountRequired, amountRequired > 0);

      (currentLiquidity, cache.volumePerLiquidityInBlock) = (liquidity, volumePerLiquidityInBlock);

      if (zeroToOne) {
        require(limitSqrtPrice < currentPrice && limitSqrtPrice > TickMath.MIN_SQRT_RATIO, 'SPL');
        cache.totalFeeGrowth = totalFeeGrowth0Token;
        cache.communityFee = _communityFeeToken0;
      } else {
        require(limitSqrtPrice > currentPrice && limitSqrtPrice < TickMath.MAX_SQRT_RATIO, 'SPL');
        cache.totalFeeGrowth = totalFeeGrowth1Token;
        cache.communityFee = _communityFeeToken1;
      }

      cache.startTick = currentTick;

      blockTimestamp = _blockTimestamp();

      if (blockTimestamp != startPriceUpdated) {
        startPriceUpdated = blockTimestamp;
        blockStartTick = currentTick;
        cache.blockStartTick = currentTick;
      } else {
        cache.blockStartTick = blockStartTick;
      }

      if (activeIncentive != address(0)) {
        IAlgebraVirtualPool.Status _status = IAlgebraVirtualPool(activeIncentive).increaseCumulative(blockTimestamp);
        if (_status == IAlgebraVirtualPool.Status.NOT_EXIST) {
          activeIncentive = address(0);
        } else if (_status == IAlgebraVirtualPool.Status.ACTIVE) {
          cache.incentiveStatus = IAlgebraVirtualPool.Status.ACTIVE;
        } else if (_status == IAlgebraVirtualPool.Status.NOT_STARTED) {
          cache.incentiveStatus = IAlgebraVirtualPool.Status.NOT_STARTED;
        }
      }

      uint16 newTimepointIndex = _writeTimepoint(
        cache.timepointIndex,
        blockTimestamp,
        cache.startTick,
        currentLiquidity,
        cache.volumePerLiquidityInBlock
      );

      // new timepoint appears only for first swap/mint/burn in block
      if (newTimepointIndex != cache.timepointIndex) {
        cache.timepointIndex = newTimepointIndex;
        cache.volumePerLiquidityInBlock = 0;
        cache.fee = _getNewFee(blockTimestamp, currentTick, newTimepointIndex, currentLiquidity);
      }
    }

    PriceMovementCache memory step;
    // swap until there is remaining input or output tokens or we reach the price limit
    while (true) {
      step.stepSqrtPrice = currentPrice;

      (step.nextTick, step.initialized) = tickTable.nextTickInTheSameRow(currentTick, zeroToOne);

      step.nextTickPrice = TickMath.getSqrtRatioAtTick(step.nextTick);

      // calculate the amounts needed to move the price to the next target if it is possible or as much as possible

      (currentPrice, step.input, step.output, step.feeAmount) = PriceMovementMath.movePriceTowardsTarget(
        zeroToOne,
        currentPrice,
        (zeroToOne == (step.nextTickPrice < limitSqrtPrice)) // move the price to the target or to the limit
          ? limitSqrtPrice
          : step.nextTickPrice,
        currentLiquidity,
        amountRequired,
        cache.blockStartTick,
        cache.fee
      );

      if (cache.exactInput) {
        amountRequired -= (step.input + step.feeAmount).toInt256(); // decrease remaining input amount
        cache.amountCalculated = cache.amountCalculated.sub(step.output.toInt256()); // decrease calculated output amount
      } else {
        amountRequired += step.output.toInt256(); // increase remaining output amount (since its negative)
        cache.amountCalculated = cache.amountCalculated.add((step.input + step.feeAmount).toInt256()); // increase calculated input amount
      }

      if (cache.communityFee > 0) {
        uint256 delta = (step.feeAmount.mul(cache.communityFee)) / Constants.COMMUNITY_FEE_DENOMINATOR;
        step.feeAmount -= delta;
      }

      feeAmount += step.feeAmount;

      if (currentLiquidity > 0) cache.totalFeeGrowth += FullMath.mulDiv(step.feeAmount, Constants.Q128, currentLiquidity);

      if (currentPrice == step.nextTickPrice) {
        // if the reached tick is initialized then we need to cross it
        if (step.initialized) {
          // once at a swap we have to get the last timepoint of the observation
          if (!cache.computedLatestTimepoint) {
            (cache.tickCumulative, cache.secondsPerLiquidityCumulative, , ) = _getSingleTimepoint(
              blockTimestamp,
              0,
              cache.startTick,
              cache.timepointIndex,
              currentLiquidity // currentLiquidity can be changed only after computedLatestTimepoint
            );
            cache.computedLatestTimepoint = true;
            cache.totalFeeGrowthB = zeroToOne ? totalFeeGrowth1Token : totalFeeGrowth0Token;
          }
          // every tick cross is needed to be duplicated in a virtual pool
          if (cache.incentiveStatus != IAlgebraVirtualPool.Status.NOT_EXIST) {
            IAlgebraVirtualPool(activeIncentive).cross(step.nextTick, zeroToOne);
          }
          int128 liquidityDelta;
          if (zeroToOne) {
            liquidityDelta = -ticks.cross(
              step.nextTick,
              cache.totalFeeGrowth, // A == 0
              cache.totalFeeGrowthB, // B == 1
              cache.secondsPerLiquidityCumulative,
              cache.tickCumulative,
              blockTimestamp
            );
          } else {
            liquidityDelta = ticks.cross(
              step.nextTick,
              cache.totalFeeGrowthB, // B == 0
              cache.totalFeeGrowth, // A == 1
              cache.secondsPerLiquidityCumulative,
              cache.tickCumulative,
              blockTimestamp
            );
          }

          currentLiquidity = LiquidityMath.addDelta(currentLiquidity, liquidityDelta);
        }

        currentTick = zeroToOne ? step.nextTick - 1 : step.nextTick;
      } else if (currentPrice != step.stepSqrtPrice) {
        // if the price has changed but hasn't reached the target
        currentTick = TickMath.getTickAtSqrtRatio(currentPrice);
        break; // since the price hasn't reached the target, amountRequired should be 0
      }

      // check stop condition
      if (amountRequired == 0 || currentPrice == limitSqrtPrice) {
        break;
      }
    }

    (amount0, amount1) = zeroToOne == cache.exactInput // the amount to provide could be less then initially specified (e.g. reached limit)
      ? (cache.amountRequiredInitial - amountRequired, cache.amountCalculated) // the amount to get could be less then initially specified (e.g. reached limit)
      : (cache.amountCalculated, cache.amountRequiredInitial - amountRequired);

    (globalState.price, globalState.tick, globalState.fee, globalState.timepointIndex) = (currentPrice, currentTick, cache.fee, cache.timepointIndex);

    (liquidity, volumePerLiquidityInBlock) = (
      currentLiquidity,
      cache.volumePerLiquidityInBlock + IDataStorageOperator(dataStorageOperator).calculateVolumePerLiquidity(currentLiquidity, amount0, amount1)
    );

    if (zeroToOne) {
      totalFeeGrowth0Token = cache.totalFeeGrowth;
    } else {
      totalFeeGrowth1Token = cache.totalFeeGrowth;
    }
  }

  /// @inheritdoc IAlgebraPoolActions
  function flash(
    address recipient,
    uint256 amount0,
    uint256 amount1,
    bytes calldata data
  ) external override lock {
    require(liquidity > 0, 'L'); // TODO can be removed!

    uint16 _fee = globalState.fee;
    uint8 _communityFeeToken0 = globalState.communityFeeToken0;
    uint8 _communityFeeToken1 = globalState.communityFeeToken1;

    uint256 fee0;
    uint256 balance0Before = balanceToken0();
    if (amount0 > 0) {
      fee0 = FullMath.mulDivRoundingUp(amount0, _fee, 1e6);
      TransferHelper.safeTransfer(token0, recipient, amount0);
    }

    uint256 fee1;
    uint256 balance1Before = balanceToken1();
    if (amount1 > 0) {
      fee1 = FullMath.mulDivRoundingUp(amount1, _fee, 1e6);
      TransferHelper.safeTransfer(token1, recipient, amount1);
    }

    IAlgebraFlashCallback(msg.sender).algebraFlashCallback(fee0, fee1, data);

    uint256 paid0 = balanceToken0();
    require(balance0Before.add(fee0) <= paid0, 'F0');
    paid0 -= balance0Before;
    uint256 paid1 = balanceToken1();
    require(balance1Before.add(fee1) <= paid1, 'F1');
    paid1 -= balance1Before;

    if (_communityFeeToken0 | _communityFeeToken1 != 0) {
      address vault = IAlgebraFactory(factory).vaultAddress();
      if (paid0 > 0 && _communityFeeToken0 > 0) {
        uint256 fees0 = (paid0 * _communityFeeToken0) / Constants.COMMUNITY_FEE_DENOMINATOR;
        TransferHelper.safeTransfer(token0, vault, fees0);
      }

      if (paid1 > 0 && _communityFeeToken1 > 0) {
        uint256 fees1 = (paid1 * _communityFeeToken1) / Constants.COMMUNITY_FEE_DENOMINATOR;
        TransferHelper.safeTransfer(token1, vault, fees1);
      }
    }

    _syncBalances();
    emit Flash(msg.sender, recipient, amount0, amount1, paid0, paid1);
  }

  /// @inheritdoc IAlgebraPoolPermissionedActions
  function setCommunityFee(uint8 communityFee0, uint8 communityFee1) external override lock onlyFactoryOwner {
    require((communityFee0 <= Constants.MAX_COMMUNITY_FEE) && (communityFee1 <= Constants.MAX_COMMUNITY_FEE));
    (globalState.communityFeeToken0, globalState.communityFeeToken1) = (communityFee0, communityFee1);
    emit CommunityFee(communityFee0, communityFee1);
  }

  /// @inheritdoc IAlgebraPoolPermissionedActions
  function setIncentive(address virtualPoolAddress) external override {
    require(msg.sender == IAlgebraFactory(factory).farmingAddress());
    activeIncentive = virtualPoolAddress;

    emit Incentive(virtualPoolAddress);
  }

  /// @inheritdoc IAlgebraPoolPermissionedActions
  function setLiquidityCooldown(uint32 newLiquidityCooldown) external override onlyFactoryOwner {
    require(newLiquidityCooldown <= Constants.MAX_LIQUIDITY_COOLDOWN && liquidityCooldown != newLiquidityCooldown);
    liquidityCooldown = newLiquidityCooldown;
    emit LiquidityCooldown(newLiquidityCooldown);
  }
}<|MERGE_RESOLUTION|>--- conflicted
+++ resolved
@@ -631,48 +631,30 @@
     uint160 currentPrice;
     int24 currentTick;
     uint128 currentLiquidity;
-    uint256 communityFee;
-<<<<<<< HEAD
     uint256 balanceBefore;
     if (zeroToOne)
       (balanceBefore, ) = _syncBalances(); // TODO check
     else (, balanceBefore) = _syncBalances();
-=======
     uint256 feeAmount;
->>>>>>> 364385ce
     // function _calculateSwapAndLock locks globalState.unlocked and does not release
     (amount0, amount1, currentPrice, currentTick, currentLiquidity, feeAmount) = _calculateSwapAndLock(zeroToOne, amountRequired, limitSqrtPrice);
 
     uint256 balanceAfter;
     if (zeroToOne) {
-<<<<<<< HEAD
       if (amount1 < 0) _payFromReserve(token1, recipient, uint256(-amount1)); // transfer to recipient
       balanceBefore = balanceToken0();
-      _swapCallback(amount0, amount1, data); // callback to get tokens from the caller
+      _swapCallback(amount0, amount1, feeAmount, data); // callback to get tokens from the caller
       balanceAfter = balanceToken0();
       require(balanceBefore.add(uint256(amount0)) <= balanceAfter, 'IIA');
     } else {
       if (amount0 < 0) _payFromReserve(token0, recipient, uint256(-amount0)); // transfer to recipient
       balanceBefore = balanceToken1();
-      _swapCallback(amount0, amount1, data); // callback to get tokens from the caller
+      _swapCallback(amount0, amount1, feeAmount, data); // callback to get tokens from the caller
       balanceAfter = balanceToken1();
       require(balanceBefore.add(uint256(amount1)) <= balanceAfter, 'IIA');
-=======
-      if (amount1 < 0) TransferHelper.safeTransfer(token1, recipient, uint256(-amount1)); // transfer to recipient
-
-      uint256 balance0Before = balanceToken0();
-      _swapCallback(amount0, amount1, feeAmount, data); // callback to get tokens from the caller
-      require(balance0Before.add(uint256(amount0)) <= balanceToken0(), 'IIA');
-    } else {
-      if (amount0 < 0) TransferHelper.safeTransfer(token0, recipient, uint256(-amount0)); // transfer to recipient
-
-      uint256 balance1Before = balanceToken1();
-      _swapCallback(amount0, amount1, feeAmount, data); // callback to get tokens from the caller
-      require(balance1Before.add(uint256(amount1)) <= balanceToken1(), 'IIA');
->>>>>>> 364385ce
-    }
-
-    communityFee = zeroToOne
+    }
+
+    uint256 communityFee = zeroToOne
       ? (feeAmount * globalState.communityFeeToken0) / Constants.COMMUNITY_FEE_DENOMINATOR
       : (feeAmount * globalState.communityFeeToken1) / Constants.COMMUNITY_FEE_DENOMINATOR;
 
@@ -703,21 +685,12 @@
     require(globalState.unlocked, 'LOK');
     globalState.unlocked = false;
     if (zeroToOne) {
-<<<<<<< HEAD
       (uint256 balance0Before, ) = _syncBalances();
-      _swapCallback(amountRequired, 0, data);
+      _swapCallback(amountRequired, 0, 0, data);
       require((amountRequired = int256(balanceToken0().sub(balance0Before))) > 0, 'IIA');
     } else {
       (, uint256 balance1Before) = _syncBalances();
-      _swapCallback(0, amountRequired, data);
-=======
-      uint256 balance0Before = balanceToken0();
-      _swapCallback(amountRequired, 0, 0, data);
-      require((amountRequired = int256(balanceToken0().sub(balance0Before))) > 0, 'IIA');
-    } else {
-      uint256 balance1Before = balanceToken1();
       _swapCallback(0, amountRequired, 0, data);
->>>>>>> 364385ce
       require((amountRequired = int256(balanceToken1().sub(balance1Before))) > 0, 'IIA');
     }
     globalState.unlocked = true;
