// SPDX-License-Identifier: BUSL-1.1
pragma solidity =0.7.6;

import './interfaces/IAlgebraPool.sol';
import './interfaces/IDataStorageOperator.sol';
import './interfaces/IAlgebraVirtualPool.sol';

import './base/PoolState.sol';
import './base/PoolImmutables.sol';

import './libraries/TokenDeltaMath.sol';
import './libraries/PriceMovementMath.sol';
import './libraries/TickManager.sol';
import './libraries/LimitOrderManager.sol';
import './libraries/TickTree.sol';

import './libraries/LowGasSafeMath.sol';
import './libraries/SafeCast.sol';

import './libraries/FullMath.sol';
import './libraries/Constants.sol';
import './libraries/TransferHelper.sol';
import './libraries/TickMath.sol';
import './libraries/LiquidityMath.sol';

import './interfaces/IAlgebraFactory.sol';
import './interfaces/IERC20Minimal.sol';
import './interfaces/callback/IAlgebraMintCallback.sol';
import './interfaces/callback/IAlgebraSwapCallback.sol';
import './interfaces/callback/IAlgebraFlashCallback.sol';
import './interfaces/callback/IAlgebraLimitOrderCallback.sol';

contract AlgebraPool is PoolState, PoolImmutables, IAlgebraPool {
  using LowGasSafeMath for uint256;
  using LowGasSafeMath for int256;
  using LowGasSafeMath for uint128;
  using SafeCast for uint256;
  using SafeCast for int256;
  using TickTree for mapping(int16 => uint256);
  using TickManager for mapping(int24 => TickManager.Tick);
  using LimitOrderManager for mapping(int24 => LimitOrderManager.LimitOrder);

  struct Position {
    uint128 liquidity; // The amount of liquidity concentrated in the range
    uint128 liquidityInitial;
    uint256 innerFeeGrowth0Token; // The last updated fee growth per unit of liquidity
    uint256 innerFeeGrowth1Token;
    uint128 fees0; // The amount of token0 owed to a LP
    uint128 fees1; // The amount of token1 owed to a LP
  }

  /// @inheritdoc IAlgebraPoolState
  mapping(bytes32 => Position) public override positions;

  modifier onlyValidTicks(int24 bottomTick, int24 topTick) {
    TickManager.checkTickRangeValidity(bottomTick, topTick);
    _;
  }

  constructor() PoolImmutables(msg.sender) {
    globalState.fee = Constants.BASE_FEE;
    globalState.prevInitializedTick = TickMath.MIN_TICK;
    tickSpacing = Constants.INIT_TICK_SPACING;
    ticks.initTickState();
  }

  function balanceToken0() private view returns (uint256) {
    return IERC20Minimal(token0).balanceOf(address(this));
  }

  function balanceToken1() private view returns (uint256) {
    return IERC20Minimal(token1).balanceOf(address(this));
  }

  /// @inheritdoc IAlgebraPoolDerivedState
  function getInnerCumulatives(
    int24 bottomTick,
    int24 topTick
  ) external view override onlyValidTicks(bottomTick, topTick) returns (uint160 innerSecondsSpentPerLiquidity, uint32 innerSecondsSpent) {
<<<<<<< HEAD
    Cumulatives memory lower;
    {
      TickManager.Tick storage _lower = ticks[bottomTick];
      (lower.outerSecondPerLiquidity, lower.outerSecondsSpent) = (_lower.outerSecondsPerLiquidity, _lower.outerSecondsSpent);
      require(_lower.initialized);
    }

    Cumulatives memory upper;
    {
      TickManager.Tick storage _upper = ticks[topTick];
      (upper.outerSecondPerLiquidity, upper.outerSecondsSpent) = (_upper.outerSecondsPerLiquidity, _upper.outerSecondsSpent);

      require(_upper.initialized);
    }
=======
    (uint160 lowerOuterSecondPerLiquidity, uint32 lowerOuterSecondsSpent) = (
      ticks[bottomTick].outerSecondsPerLiquidity,
      ticks[bottomTick].outerSecondsSpent
    );
    (uint160 upperOuterSecondPerLiquidity, uint32 upperOuterSecondsSpent) = (
      ticks[topTick].outerSecondsPerLiquidity,
      ticks[topTick].outerSecondsSpent
    );
>>>>>>> 174411f8

    (int24 currentTick, uint16 currentTimepointIndex) = (globalState.tick, globalState.timepointIndex);

    if (currentTick < bottomTick) {
      return (lowerOuterSecondPerLiquidity - upperOuterSecondPerLiquidity, lowerOuterSecondsSpent - upperOuterSecondsSpent);
    }

    if (currentTick < topTick) {
      uint32 globalTime = _blockTimestamp();
      uint160 globalSecondsPerLiquidityCumulative = _getSecondsPerLiquidityCumulative(globalTime, 0, currentTimepointIndex, liquidity);
      return (
        globalSecondsPerLiquidityCumulative - lowerOuterSecondPerLiquidity - upperOuterSecondPerLiquidity,
        globalTime - lowerOuterSecondsSpent - upperOuterSecondsSpent
      );
    }

    return (upperOuterSecondPerLiquidity - lowerOuterSecondPerLiquidity, upperOuterSecondsSpent - lowerOuterSecondsSpent);
  }

  /// @inheritdoc IAlgebraPoolActions
  function initialize(uint160 initialPrice) external override {
    require(globalState.price == 0, 'AI');
    // getTickAtSqrtRatio checks validity of initialPrice inside
    int24 tick = TickMath.getTickAtSqrtRatio(initialPrice);
    IDataStorageOperator(dataStorageOperator).initialize(_blockTimestamp(), tick);

    globalState.price = initialPrice;
    globalState.communityFee = IAlgebraFactory(factory).defaultCommunityFee();
    globalState.unlocked = true;
    globalState.tick = tick;

    emit Initialize(initialPrice, tick);
  }

  /**
   * @notice Increases amounts of tokens owed to owner of the position
   * @param _position The position object to operate with
   * @param liquidityDelta The amount on which to increase\decrease the liquidity
   * @param innerFeeGrowth0Token Total fee token0 fee growth per 1/liquidity between position's lower and upper ticks
   * @param innerFeeGrowth1Token Total fee token1 fee growth per 1/liquidity between position's lower and upper ticks
   */
  function _recalculatePosition(
    Position storage _position,
    int128 liquidityDelta,
    uint256 innerFeeGrowth0Token,
    uint256 innerFeeGrowth1Token
  ) internal {
    uint128 currentLiquidity = _position.liquidity;

    if (liquidityDelta == 0) {
      // TODO MB REMOVE?
      require(currentLiquidity != 0, 'NP'); // Do not recalculate the empty ranges
    } else {
      // change position liquidity
      _position.liquidity = LiquidityMath.addDelta(currentLiquidity, liquidityDelta);
    }

    // update the position
    uint256 _innerFeeGrowth0Token;
    uint128 fees0;
    if ((_innerFeeGrowth0Token = _position.innerFeeGrowth0Token) != innerFeeGrowth0Token) {
      _position.innerFeeGrowth0Token = innerFeeGrowth0Token;
      fees0 = uint128(FullMath.mulDiv(innerFeeGrowth0Token - _innerFeeGrowth0Token, currentLiquidity, Constants.Q128));
    }
    uint256 _innerFeeGrowth1Token;
    uint128 fees1;
    if ((_innerFeeGrowth1Token = _position.innerFeeGrowth1Token) != innerFeeGrowth1Token) {
      _position.innerFeeGrowth1Token = innerFeeGrowth1Token;
      fees1 = uint128(FullMath.mulDiv(innerFeeGrowth1Token - _innerFeeGrowth1Token, currentLiquidity, Constants.Q128));
    }

    // To avoid overflow owner has to collect fee before it
    if (fees0 | fees1 != 0) {
      _position.fees0 += fees0;
      _position.fees1 += fees1;
    }
  }

  struct UpdatePositionCache {
    uint160 price; // The square root of the current price in Q64.96 format
    int24 tick; // The current tick
    int24 prevInitializedTick;
    uint16 timepointIndex; // The index of the last written timepoint
  }

  /**
   * @dev Updates position's ticks and its fees
   * @return amount0 The abs amount of token0 that corresponds to liquidityDelta
   * @return amount1 The abs amount of token1 that corresponds to liquidityDelta
   */
  function _updatePositionTicksAndFees(
    Position storage position,
    int24 bottomTick,
    int24 topTick,
    int128 liquidityDelta
<<<<<<< HEAD
  ) private returns (Position storage position, int256 amount0, int256 amount1) {
=======
  ) private returns (uint256 amount0, uint256 amount1) {
>>>>>>> 174411f8
    UpdatePositionCache memory cache = UpdatePositionCache(
      globalState.price,
      globalState.tick,
      globalState.prevInitializedTick,
      globalState.timepointIndex
    );

    bool toggledBottom;
    bool toggledTop;
    {
      (uint256 _totalFeeGrowth0Token, uint256 _totalFeeGrowth1Token) = (totalFeeGrowth0Token, totalFeeGrowth1Token);
      if (liquidityDelta != 0) {
        uint32 time = _blockTimestamp();
        uint160 secondsPerLiquidityCumulative = _getSecondsPerLiquidityCumulative(time, 0, cache.timepointIndex, liquidity);

        toggledBottom = ticks.update(
          bottomTick,
          cache.tick,
          liquidityDelta,
          _totalFeeGrowth0Token,
          _totalFeeGrowth1Token,
          secondsPerLiquidityCumulative,
          time,
          false // isTopTick
        );

        toggledTop = ticks.update(
          topTick,
          cache.tick,
          liquidityDelta,
          _totalFeeGrowth0Token,
          _totalFeeGrowth1Token,
          secondsPerLiquidityCumulative,
          time,
          true // isTopTick
        );
      }

      (uint256 feeGrowthInside0X128, uint256 feeGrowthInside1X128) = ticks.getInnerFeeGrowth(
        bottomTick,
        topTick,
        cache.tick,
        _totalFeeGrowth0Token,
        _totalFeeGrowth1Token
      );

      _recalculatePosition(position, liquidityDelta, feeGrowthInside0X128, feeGrowthInside1X128);
    }

    if (liquidityDelta != 0) {
      // if liquidityDelta is negative and the tick was toggled, it means that it should not be initialized anymore, so we delete it
      if (toggledBottom || toggledTop) {
        uint256 _tickTreeRoot = tickTreeRoot;
        uint256 _initialTickTreeRoot = _tickTreeRoot;
        int24 _prevInitializedTick = cache.prevInitializedTick;
        if (toggledBottom) {
          (_prevInitializedTick, _tickTreeRoot) = _insertOrRemoveTick(
            bottomTick,
            cache.tick,
            _prevInitializedTick,
            _tickTreeRoot,
            liquidityDelta < 0
          );
        }
        if (toggledTop) {
          (_prevInitializedTick, _tickTreeRoot) = _insertOrRemoveTick(topTick, cache.tick, _prevInitializedTick, _tickTreeRoot, liquidityDelta < 0);
        }

        if (_initialTickTreeRoot != _tickTreeRoot) tickTreeRoot = _tickTreeRoot;
        if (_prevInitializedTick != cache.prevInitializedTick) globalState.prevInitializedTick = _prevInitializedTick;
      }

      int128 globalLiquidityDelta;
      (amount0, amount1, globalLiquidityDelta) = _getAmountsForLiquidity(bottomTick, topTick, liquidityDelta, cache.tick, cache.price);
      if (globalLiquidityDelta != 0) {
        uint128 liquidityBefore = liquidity;
        (uint16 newTimepointIndex, uint16 newFee) = _writeTimepoint(cache.timepointIndex, _blockTimestamp(), cache.tick, liquidityBefore);
        if (cache.timepointIndex != newTimepointIndex) {
          globalState.fee = newFee;
          globalState.timepointIndex = newTimepointIndex;
          emit Fee(newFee);
        }
        liquidity = LiquidityMath.addDelta(liquidityBefore, liquidityDelta);
      }
    }
  }

  function _insertOrRemoveTick(
    int24 tick,
    int24 currentTick,
    int24 prevInitializedTick,
    uint256 tickTreeRoot,
    bool remove
  ) private returns (int24 newPrevInitializedTick, uint256 newTickTreeRoot) {
    int24 prevTick;
    if (remove) {
      prevTick = ticks.removeTick(tick);
      if (prevInitializedTick == tick) prevInitializedTick = prevTick;
    } else {
      int24 nextTick;
      if (prevInitializedTick < tick && tick <= currentTick) {
        nextTick = ticks[prevInitializedTick].nextTick;
        prevTick = prevInitializedTick;
        prevInitializedTick = tick;
      } else {
        nextTick = tickTable.getNextTick(tickSecondLayer, tickTreeRoot, tick);
        prevTick = ticks[nextTick].prevTick;
      }
      ticks.insertTick(tick, prevTick, nextTick);
    }
    return (prevInitializedTick, tickTable.toggleTick(tickSecondLayer, tick, tickTreeRoot));
  }

  function _getAmountsForLiquidity(
    int24 bottomTick,
    int24 topTick,
    int128 liquidityDelta,
    int24 currentTick,
    uint160 currentPrice
<<<<<<< HEAD
  ) private pure returns (int256 amount0, int256 amount1, int128 globalLiquidityDelta) {
=======
  ) private pure returns (uint256 amount0, uint256 amount1, int128 globalLiquidityDelta) {
>>>>>>> 174411f8
    uint160 priceAtBottomTick = TickMath.getSqrtRatioAtTick(bottomTick);
    uint160 priceAtTopTick = TickMath.getSqrtRatioAtTick(topTick);

    int256 amount0Int;
    int256 amount1Int;
    if (currentTick < bottomTick) {
      // If current tick is less than the provided bottom one then only the token0 has to be provided
      amount0Int = TokenDeltaMath.getToken0Delta(priceAtBottomTick, priceAtTopTick, liquidityDelta);
    } else if (currentTick < topTick) {
      amount0Int = TokenDeltaMath.getToken0Delta(currentPrice, priceAtTopTick, liquidityDelta);
      amount1Int = TokenDeltaMath.getToken1Delta(priceAtBottomTick, currentPrice, liquidityDelta);
      globalLiquidityDelta = liquidityDelta;
    } else {
      // If current tick is greater than the provided top one then only the token1 has to be provided
      amount1Int = TokenDeltaMath.getToken1Delta(priceAtBottomTick, priceAtTopTick, liquidityDelta);
    }

    (amount0, amount1) = liquidityDelta < 0 ? (uint256(-amount0Int), uint256(-amount1Int)) : (uint256(amount0Int), uint256(amount1Int));
  }

  /**
   * @notice This function fetches certain position object
   * @param owner The address owing the position
   * @param bottomTick The position's bottom tick
   * @param topTick The position's top tick
   * @return position The Position object
   */
  function getOrCreatePosition(address owner, int24 bottomTick, int24 topTick) private view returns (Position storage) {
    bytes32 key;
    assembly {
      key := or(shl(24, or(shl(24, owner), and(bottomTick, 0xFFFFFF))), and(topTick, 0xFFFFFF))
    }
    return positions[key];
  }

  function _syncBalances() internal returns (uint256 balance0, uint256 balance1) {
    (balance0, balance1) = (balanceToken0(), balanceToken1());
    uint128 _liquidity = liquidity;
    if (_liquidity == 0) return (balance0, balance1);

    uint256 _reserve0 = reserve0;
    if (balance0 > _reserve0) {
      totalFeeGrowth0Token += FullMath.mulDiv(balance0 - _reserve0, Constants.Q128, _liquidity);
      reserve0 = balance0;
    }
    uint256 _reserve1 = reserve1;
    if (balance1 > _reserve1) {
      totalFeeGrowth1Token += FullMath.mulDiv(balance1 - _reserve1, Constants.Q128, _liquidity);
      reserve1 = balance1;
    }
  }

  /// @inheritdoc IAlgebraPoolActions
  function mint(
    address sender,
    address recipient,
    int24 bottomTick,
    int24 topTick,
    uint128 liquidityDesired,
    bytes calldata data
  ) external override nonReentrant onlyValidTicks(bottomTick, topTick) returns (uint256 amount0, uint256 amount1, uint128 liquidityActual) {
    require(liquidityDesired != 0, 'IL');
    {
      int24 _tickSpacing = tickSpacing;
      require(bottomTick % _tickSpacing | topTick % _tickSpacing == 0, 'tick is not spaced');
    }
    if (bottomTick == topTick) {
      (amount0, amount1) = bottomTick > globalState.tick ? (uint256(liquidityDesired), uint256(0)) : (uint256(0), uint256(liquidityDesired));
    } else {
      (amount0, amount1, ) = _getAmountsForLiquidity(bottomTick, topTick, int256(liquidityDesired).toInt128(), globalState.tick, globalState.price);
    }
    liquidityActual = liquidityDesired;

    (uint256 receivedAmount0, uint256 receivedAmount1) = _syncBalances();
    IAlgebraMintCallback(msg.sender).algebraMintCallback(amount0, amount1, data);

    if (amount0 == 0) receivedAmount0 = 0;
    else {
      receivedAmount0 = balanceToken0().sub(receivedAmount0);
      if (receivedAmount0 < amount0) {
        liquidityActual = uint128(FullMath.mulDiv(uint256(liquidityActual), receivedAmount0, amount0));
      }
    }

    if (amount1 == 0) receivedAmount1 = 0;
    else {
      receivedAmount1 = balanceToken1().sub(receivedAmount1);
      if (receivedAmount1 < amount1) {
        uint128 liquidityForRA1 = uint128(FullMath.mulDiv(uint256(liquidityActual), receivedAmount1, amount1));
        if (liquidityForRA1 < liquidityActual) liquidityActual = liquidityForRA1;
      }
    }

    require(liquidityActual != 0, 'IIAM');

    {
      Position storage _position = getOrCreatePosition(recipient, bottomTick, topTick);
      if (bottomTick == topTick) {
        liquidityActual = receivedAmount0 > 0 ? uint128(receivedAmount0) : uint128(receivedAmount1);
        _updateLimitOrderPosition(_position, bottomTick, int256(liquidityActual).toInt128());
      } else {
        liquidityActual = liquidityDesired;
        if (receivedAmount0 < amount0) {
          liquidityActual = uint128(FullMath.mulDiv(uint256(liquidityActual), receivedAmount0, amount0));
        }
        if (receivedAmount1 < amount1) {
          uint128 liquidityForRA1 = uint128(FullMath.mulDiv(uint256(liquidityActual), receivedAmount1, amount1));
          if (liquidityForRA1 < liquidityActual) liquidityActual = liquidityForRA1;
        }
        require(liquidityActual > 0, 'IIL2');

        (amount0, amount1) = _updatePositionTicksAndFees(_position, bottomTick, topTick, int256(liquidityActual).toInt128());
      }
    }

    if (amount0 > 0) {
      if (receivedAmount0 > amount0) TransferHelper.safeTransfer(token0, sender, receivedAmount0 - amount0);
      else require(receivedAmount0 == amount0, 'IIAM2');
      reserve0 += amount0;
    }

    if (amount1 > 0) {
      if (receivedAmount1 > amount1) TransferHelper.safeTransfer(token1, sender, receivedAmount1 - amount1);
      else require(receivedAmount1 == amount1, 'IIAM2');
      reserve1 += amount1;
    }
    emit Mint(msg.sender, recipient, bottomTick, topTick, liquidityActual, amount0, amount1);
  }

<<<<<<< HEAD
=======
  function _recalculateLimitOrderPosition(Position storage position, int24 tick, int128 liquidityDelta) private {
    (uint256 _positionLiquidity, uint256 _positionLiquidityInitial) = (position.liquidity, position.liquidityInitial);
    if (_positionLiquidity == 0) require(liquidityDelta > 0, 'NP');

    LimitOrderManager.LimitOrder storage _limitOrder = limitOrders[tick];
    uint256 _cumulativeDelta = _limitOrder.spentAsk1Cumulative - position.innerFeeGrowth1Token;
    bool zto = _cumulativeDelta > 0;
    if (!zto) _cumulativeDelta = _limitOrder.spentAsk0Cumulative - position.innerFeeGrowth0Token;

    if (_cumulativeDelta > 0) {
      uint256 closedAmount;
      if (_positionLiquidityInitial > 0) {
        closedAmount = FullMath.mulDiv(_cumulativeDelta, _positionLiquidityInitial, Constants.Q128);
        uint160 sqrtPrice = TickMath.getSqrtRatioAtTick(tick);
        uint256 price = FullMath.mulDiv(sqrtPrice, sqrtPrice, Constants.Q96);
        (uint256 nominator, uint256 denominator) = zto ? (price, Constants.Q96) : (Constants.Q96, price);
        uint256 fullAmount = FullMath.mulDiv(_positionLiquidity, nominator, denominator);

        if (closedAmount >= fullAmount) {
          closedAmount = fullAmount;
          _positionLiquidity = 0;
        } else {
          _positionLiquidity = FullMath.mulDiv(fullAmount - closedAmount, denominator, nominator); // unspent input
        }
      }
      if (zto) {
        position.innerFeeGrowth1Token = position.innerFeeGrowth1Token + _cumulativeDelta;
        if (closedAmount > 0) position.fees1 = position.fees1.add128(uint128(closedAmount));
      } else {
        position.innerFeeGrowth0Token = position.innerFeeGrowth0Token + _cumulativeDelta;
        if (closedAmount > 0) position.fees0 = position.fees0.add128(uint128(closedAmount));
      }
    }
    if (_positionLiquidity == 0) _positionLiquidityInitial = 0;

    if (liquidityDelta != 0) {
      // add/remove liquidity to tick with partly executed limit order
      if (_positionLiquidity != _positionLiquidityInitial && _positionLiquidity != 0) {
        int128 liquidityInitialDelta;
        if (liquidityDelta < 0) {
          liquidityInitialDelta = -int256(FullMath.mulDiv(uint128(-liquidityDelta), _positionLiquidityInitial, _positionLiquidity)).toInt128();
        } else {
          liquidityInitialDelta = int256(FullMath.mulDiv(uint128(liquidityDelta), _positionLiquidityInitial, _positionLiquidity)).toInt128();
        }
        limitOrders.addVirtualLiquidity(tick, liquidityInitialDelta - liquidityDelta);
        _positionLiquidity = LiquidityMath.addDelta(uint128(_positionLiquidity), liquidityDelta);
        _positionLiquidityInitial = LiquidityMath.addDelta(uint128(_positionLiquidityInitial), liquidityInitialDelta);
      } else {
        _positionLiquidity = LiquidityMath.addDelta(uint128(_positionLiquidity), liquidityDelta);
        _positionLiquidityInitial = LiquidityMath.addDelta(uint128(_positionLiquidityInitial), liquidityDelta);
      }
    }
    if (_positionLiquidity == 0) _positionLiquidityInitial = 0;
    (position.liquidity, position.liquidityInitial) = (uint128(_positionLiquidity), uint128(_positionLiquidityInitial));
  }

  function _updateLimitOrderPosition(
    Position storage position,
    int24 tick,
    int128 liquidityDelta
  ) private returns (uint256 amount0, uint256 amount1) {
    _recalculateLimitOrderPosition(position, tick, liquidityDelta);

    if (liquidityDelta != 0) {
      bool remove = liquidityDelta < 0;

      (int24 _globalTick, int24 _prevInitializedTick) = (globalState.tick, globalState.prevInitializedTick);
      if (limitOrders.addOrRemoveLimitOrder(tick, liquidityDelta)) {
        TickManager.Tick storage _tickData = ticks[tick];
        _tickData.hasLimitOrders = !remove;
        if (_tickData.nextTick == _tickData.prevTick) {
          uint256 _initTickTreeRoot = tickTreeRoot;
          (int24 newPrevInitializedTick, uint256 _tickTreeRoot) = _insertOrRemoveTick(
            tick,
            _globalTick,
            _prevInitializedTick,
            _initTickTreeRoot,
            remove
          );
          if (_initTickTreeRoot != _tickTreeRoot) tickTreeRoot = _tickTreeRoot;
          if (newPrevInitializedTick != _prevInitializedTick) globalState.prevInitializedTick = newPrevInitializedTick;
        }
      }

      if (remove) {
        return (tick > _globalTick) ? (uint256(-liquidityDelta), uint256(0)) : (uint256(0), uint256(-liquidityDelta));
      }
    }
  }

>>>>>>> 174411f8
  function _payFromReserve(address token, address recipient, uint256 amount) internal {
    TransferHelper.safeTransfer(token, recipient, amount);
    if (token == token0) {
      reserve0 -= amount;
    } else {
      reserve1 -= amount;
    }
  }

  /// @inheritdoc IAlgebraPoolActions
  function collect(
    address recipient,
    int24 bottomTick,
    int24 topTick,
    uint128 amount0Requested,
    uint128 amount1Requested
  ) external override nonReentrant returns (uint128 amount0, uint128 amount1) {
    Position storage position = getOrCreatePosition(msg.sender, bottomTick, topTick);
    (uint128 positionFees0, uint128 positionFees1) = (position.fees0, position.fees1);

    if (amount0Requested > positionFees0) amount0Requested = positionFees0;
    if (amount1Requested > positionFees1) amount1Requested = positionFees1;

    if (amount0Requested | amount1Requested != 0) {
      (amount0, amount1) = (amount0Requested, amount1Requested);
      // single SSTORE
      (position.fees0, position.fees1) = (positionFees0 - amount0, positionFees1 - amount1);

      if (amount0 > 0) _payFromReserve(token0, recipient, amount0);
      if (amount1 > 0) _payFromReserve(token1, recipient, amount1);
    }

    emit Collect(msg.sender, recipient, bottomTick, topTick, amount0, amount1);
  }

  /// @inheritdoc IAlgebraPoolActions
  function burn(
    int24 bottomTick,
    int24 topTick,
    uint128 amount
  ) external override nonReentrant onlyValidTicks(bottomTick, topTick) returns (uint256 amount0, uint256 amount1) {
    _syncBalances();

    Position storage position = getOrCreatePosition(msg.sender, bottomTick, topTick);
    int128 liquidityDelta = -int256(amount).toInt128();
    (amount0, amount1) = (bottomTick == topTick)
      ? _updateLimitOrderPosition(position, bottomTick, liquidityDelta)
      : _updatePositionTicksAndFees(position, bottomTick, topTick, liquidityDelta);

    if (amount0 | amount1 != 0) {
      (position.fees0, position.fees1) = (position.fees0.add128(uint128(amount0)), position.fees1.add128(uint128(amount1)));
    }
    emit Burn(msg.sender, bottomTick, topTick, amount, amount0, amount1);
  }

  function _vaultAddress() private view returns (address) {
    return IAlgebraFactory(factory).vaultAddress();
  }

  function _payCommunityFee(address token, uint256 amount) private {
    TransferHelper.safeTransfer(token, _vaultAddress(), amount);
  }

  function _writeTimepoint(
    uint16 timepointIndex,
    uint32 blockTimestamp,
    int24 tick,
    uint128 liquidity
  ) private returns (uint16 newTimepointIndex, uint16 newFee) {
    return IDataStorageOperator(dataStorageOperator).write(timepointIndex, blockTimestamp, tick, liquidity);
  }

  function _getSecondsPerLiquidityCumulative(
    uint32 blockTimestamp,
    uint32 secondsAgo,
    uint16 timepointIndex,
    uint128 liquidityStart
  ) private view returns (uint160 secondsPerLiquidityCumulative) {
    return IDataStorageOperator(dataStorageOperator).getSecondsPerLiquidityCumulative(blockTimestamp, secondsAgo, timepointIndex, liquidityStart);
  }

<<<<<<< HEAD
  function _swapCallback(int256 amount0, int256 amount1, bytes calldata data) private {
    IAlgebraSwapCallback(msg.sender).algebraSwapCallback(amount0, amount1, data);
=======
  function _swapCallback(int256 amount0, int256 amount1, uint256 feeAmount, bytes calldata data) private {
    IAlgebraSwapCallback(msg.sender).algebraSwapCallback(amount0, amount1, feeAmount, data);
>>>>>>> 174411f8
  }

  /// @inheritdoc IAlgebraPoolActions
  function swap(
    address recipient,
    bool zeroToOne,
    int256 amountRequired,
    uint160 limitSqrtPrice,
    bytes calldata data
  ) external override nonReentrant returns (int256 amount0, int256 amount1) {
    uint160 currentPrice;
    int24 currentTick;
    uint128 currentLiquidity;
    uint256 communityFee;
    (amount0, amount1, currentPrice, currentTick, currentLiquidity, communityFee) = _calculateSwap(zeroToOne, amountRequired, limitSqrtPrice);

    if (zeroToOne) {
      (uint256 balanceBefore, ) = _syncBalances();
      if (amount1 < 0) _payFromReserve(token1, recipient, uint256(-amount1)); // transfer to recipient
      _swapCallback(amount0, amount1, data); // callback to get tokens from the caller
      require(balanceBefore.add(uint256(amount0)) <= balanceToken0(), 'IIA');

      if (communityFee > 0) _payCommunityFee(token0, communityFee);
      reserve0 = balanceBefore + uint256(amount0) - communityFee;
    } else {
      (, uint256 balanceBefore) = _syncBalances();
      if (amount0 < 0) _payFromReserve(token0, recipient, uint256(-amount0)); // transfer to recipient
      _swapCallback(amount0, amount1, data); // callback to get tokens from the caller
      require(balanceBefore.add(uint256(amount1)) <= balanceToken1(), 'IIA');

      if (communityFee > 0) _payCommunityFee(token1, communityFee);
      reserve1 = balanceBefore + uint256(amount1) - communityFee;
    }

    emit Swap(msg.sender, recipient, amount0, amount1, currentPrice, currentLiquidity, currentTick);
  }

  /// @inheritdoc IAlgebraPoolActions
  function swapSupportingFeeOnInputTokens(
    address sender,
    address recipient,
    bool zeroToOne,
    int256 amountRequired,
    uint160 limitSqrtPrice,
    bytes calldata data
  ) external override nonReentrant returns (int256 amount0, int256 amount1) {
    if (amountRequired < 0) amountRequired = -amountRequired; // we support only exactInput here
    // Since the pool can get less tokens then sent, firstly we are getting tokens from the
    // original caller of the transaction. And change the _amountRequired_
    {
      (uint256 balance0Before, uint256 balance1Before) = _syncBalances();
      int256 amountReceived;
      if (zeroToOne) {
        _swapCallback(amountRequired, 0, data);
        amountReceived = int256(balanceToken0().sub(balance0Before));
      } else {
        _swapCallback(0, amountRequired, data);
        amountReceived = int256(balanceToken1().sub(balance1Before));
      }
      if (amountReceived < amountRequired) amountRequired = amountReceived;
    }
    require(amountRequired != 0, 'IIA');

    uint160 currentPrice;
    int24 currentTick;
    uint128 currentLiquidity;
    uint256 communityFee;
    (amount0, amount1, currentPrice, currentTick, currentLiquidity, communityFee) = _calculateSwap(zeroToOne, amountRequired, limitSqrtPrice);

    // only transfer to the recipient
    if (zeroToOne) {
      if (amount1 < 0) _payFromReserve(token1, recipient, uint256(-amount1));
      // return the leftovers
      if (amount0 < amountRequired) {
        TransferHelper.safeTransfer(token0, sender, uint256(amountRequired - amount0));
        amountRequired = int256(amount0);
      }

      if (communityFee > 0) _payCommunityFee(token0, communityFee);
      reserve0 = reserve0 + uint256(amountRequired) - communityFee;
    } else {
      if (amount0 < 0) _payFromReserve(token0, recipient, uint256(-amount0));
      // return the leftovers
      if (amount1 < amountRequired) {
        TransferHelper.safeTransfer(token1, sender, uint256(amountRequired - amount1));
        amountRequired = int256(amount1);
      }
      if (communityFee > 0) _payCommunityFee(token1, communityFee);
      reserve1 = reserve1 + uint256(amountRequired) - communityFee;
    }

    emit Swap(msg.sender, recipient, amount0, amount1, currentPrice, currentLiquidity, currentTick);
  }

  struct SwapCalculationCache {
    uint256 communityFee; // The community fee of the selling token, uint256 to minimize casts
    uint160 secondsPerLiquidityCumulative; // The global secondPerLiquidity at the moment
    bool computedLatestTimepoint; //  if we have already fetched _tickCumulative_ and _secondPerLiquidity_ from the DataOperator
    int256 amountRequiredInitial; // The initial value of the exact input\output amount
    int256 amountCalculated; // The additive amount of total output\input calculated trough the swap
    uint256 totalFeeGrowth; // The initial totalFeeGrowth + the fee growth during a swap
    uint256 totalFeeGrowthB;
    address activeIncentive; // Address an active incentive at the moment or address(0)
    bool exactInput; // Whether the exact input or output is specified
    uint16 fee; // The current dynamic fee
    uint16 timepointIndex; // The index of last written timepoint
    int24 startTick; // The tick at the start of a swap
    int24 prevInitializedTick;
    uint32 blockTimestamp;
  }

  struct PriceMovementCache {
    uint160 stepSqrtPrice; // The Q64.96 sqrt of the price at the start of the step
    int24 nextTick; // The tick till the current step goes
    bool initialized; // True if the _nextTick is initialized
    uint160 nextTickPrice; // The Q64.96 sqrt of the price calculated from the _nextTick
    uint256 input; // The additive amount of tokens that have been provided
    uint256 output; // The additive amount of token that have been withdrawn
    uint256 feeAmount; // The total amount of fee earned within a current step
    bool limitOrder;
  }

  function _calculateSwap(
    bool zeroToOne,
    int256 amountRequired,
    uint160 limitSqrtPrice
<<<<<<< HEAD
  ) private returns (int256 amount0, int256 amount1, uint160 currentPrice, int24 currentTick, uint128 currentLiquidity, uint256 communityFeeAmount) {
    uint32 blockTimestamp;
=======
  ) private returns (int256 amount0, int256 amount1, uint160 currentPrice, int24 currentTick, uint128 currentLiquidity, uint256 feeAmount) {
>>>>>>> 174411f8
    SwapCalculationCache memory cache;
    {
      // load from one storage slot
      currentPrice = globalState.price;
      currentTick = globalState.tick;
      cache.fee = globalState.fee;
      cache.timepointIndex = globalState.timepointIndex;
      cache.communityFee = globalState.communityFee;
      cache.prevInitializedTick = globalState.prevInitializedTick;

      require(amountRequired != 0, 'AS');
      (cache.amountRequiredInitial, cache.exactInput) = (amountRequired, amountRequired > 0);

      currentLiquidity = liquidity;

      if (zeroToOne) {
        require(limitSqrtPrice < currentPrice && limitSqrtPrice > TickMath.MIN_SQRT_RATIO, 'SPL');
        cache.totalFeeGrowth = totalFeeGrowth0Token;
      } else {
        require(limitSqrtPrice > currentPrice && limitSqrtPrice < TickMath.MAX_SQRT_RATIO, 'SPL');
        cache.totalFeeGrowth = totalFeeGrowth1Token;
      }

      cache.startTick = currentTick;

      cache.blockTimestamp = _blockTimestamp();

<<<<<<< HEAD
=======
      if (cache.blockTimestamp != startPriceUpdated) {
        (cache.blockStartTickX100, ) = TickMath.getTickX100(currentTick, currentPrice, true);
        blockStartTickX100 = cache.blockStartTickX100;
        startPriceUpdated = cache.blockTimestamp;
      } else {
        cache.blockStartTickX100 = blockStartTickX100;
      }

>>>>>>> 174411f8
      cache.activeIncentive = activeIncentive;

      (uint16 newTimepointIndex, uint16 newFee) = _writeTimepoint(cache.timepointIndex, cache.blockTimestamp, cache.startTick, currentLiquidity);

      // new timepoint appears only for first swap/mint/burn in block
      if (newTimepointIndex != cache.timepointIndex) {
        cache.timepointIndex = newTimepointIndex;
        cache.fee = newFee;
        emit Fee(newFee);
      }
    }

    PriceMovementCache memory step;
    step.nextTick = zeroToOne ? cache.prevInitializedTick : ticks[cache.prevInitializedTick].nextTick;
    // swap until there is remaining input or output tokens or we reach the price limit
    while (true) {
      step.stepSqrtPrice = currentPrice;
      step.initialized = true;

      step.nextTickPrice = TickMath.getSqrtRatioAtTick(step.nextTick);

<<<<<<< HEAD
      // calculate the amounts needed to move the price to the next target if it is possible or as much as possible
      (currentPrice, step.input, step.output, step.feeAmount) = PriceMovementMath.movePriceTowardsTarget(
        zeroToOne,
        currentPrice,
        (zeroToOne == (step.nextTickPrice < limitSqrtPrice)) // move the price to the target or to the limit
          ? limitSqrtPrice
          : step.nextTickPrice,
        currentLiquidity,
        amountRequired,
        cache.fee
      );
=======
      if (step.stepSqrtPrice == step.nextTickPrice && ticks[step.nextTick].hasLimitOrders) {
        // calculate the amounts from LO
        // TODO fee
        step.feeAmount = 0;
        (step.limitOrder, step.output, step.input) = limitOrders.executeLimitOrders(step.nextTick, currentPrice, zeroToOne, amountRequired);
        if (step.limitOrder) {
          ticks[step.nextTick].hasLimitOrders = false;
          if (ticks[step.nextTick].liquidityTotal == 0) {
            uint256 _initialTickTreeRoot = tickTreeRoot;
            (int24 newPrevInitializedTick, uint256 _tickTreeRoot) = _insertOrRemoveTick(
              step.nextTick,
              currentTick,
              cache.prevInitializedTick,
              _initialTickTreeRoot,
              true
            );
            if (_initialTickTreeRoot != _tickTreeRoot) tickTreeRoot = _tickTreeRoot;
            cache.prevInitializedTick = newPrevInitializedTick;
            step.initialized = false;
          }
        }
        step.limitOrder = !step.limitOrder;
      } else {
        // calculate the amounts needed to move the price to the next target if it is possible or as much as possible
        (currentPrice, step.input, step.output, step.feeAmount) = PriceMovementMath.movePriceTowardsTarget(
          zeroToOne,
          currentPrice,
          (zeroToOne == (step.nextTickPrice < limitSqrtPrice)) // move the price to the target or to the limit
            ? limitSqrtPrice
            : step.nextTickPrice,
          currentLiquidity,
          amountRequired,
          PriceMovementMath.ElasticFeeData(cache.blockStartTickX100, currentTick, cache.fee)
        );
      }

>>>>>>> 174411f8
      if (cache.exactInput) {
        amountRequired -= (step.input + step.feeAmount).toInt256(); // decrease remaining input amount
        cache.amountCalculated = cache.amountCalculated.sub(step.output.toInt256()); // decrease calculated output amount
      } else {
        amountRequired += step.output.toInt256(); // increase remaining output amount (since its negative)
        cache.amountCalculated = cache.amountCalculated.add((step.input + step.feeAmount).toInt256()); // increase calculated input amount
      }

      if (cache.communityFee > 0) {
        uint256 delta = (step.feeAmount.mul(cache.communityFee)) / Constants.COMMUNITY_FEE_DENOMINATOR;
        step.feeAmount -= delta;
        communityFeeAmount += delta;
      }

      if (currentLiquidity > 0) cache.totalFeeGrowth += FullMath.mulDiv(step.feeAmount, Constants.Q128, currentLiquidity);

      if (currentPrice == step.nextTickPrice && !step.limitOrder) {
        // if the reached tick is initialized then we need to cross it
        if (step.initialized) {
          // once at a swap we have to get the last timepoint of the observation
          if (!cache.computedLatestTimepoint) {
            cache.secondsPerLiquidityCumulative = _getSecondsPerLiquidityCumulative(
              cache.blockTimestamp,
              0,
              cache.timepointIndex,
              currentLiquidity // currentLiquidity can be changed only after computedLatestTimepoint
            );
            cache.computedLatestTimepoint = true;
            cache.totalFeeGrowthB = zeroToOne ? totalFeeGrowth1Token : totalFeeGrowth0Token;
          }

          // we have opened LOs
          if (ticks[step.nextTick].hasLimitOrders) {
            currentTick = zeroToOne ? step.nextTick : step.nextTick - 1;
            continue;
          }

          // every tick cross is needed to be duplicated in a virtual pool
          if (cache.activeIncentive != address(0)) {
            bool success = IAlgebraVirtualPool(cache.activeIncentive).cross(step.nextTick, zeroToOne);
            if (!success) {
              cache.activeIncentive = address(0);
              activeIncentive = address(0);
            }
          }
          int128 liquidityDelta;
          if (zeroToOne) {
            liquidityDelta = -ticks.cross(
              step.nextTick,
              cache.totalFeeGrowth, // A == 0
              cache.totalFeeGrowthB, // B == 1
              cache.secondsPerLiquidityCumulative,
              cache.blockTimestamp
            );
            cache.prevInitializedTick = ticks[cache.prevInitializedTick].prevTick;
          } else {
            liquidityDelta = ticks.cross(
              step.nextTick,
              cache.totalFeeGrowthB, // B == 0
              cache.totalFeeGrowth, // A == 1
              cache.secondsPerLiquidityCumulative,
              cache.blockTimestamp
            );
            cache.prevInitializedTick = step.nextTick;
          }
          currentLiquidity = LiquidityMath.addDelta(currentLiquidity, liquidityDelta);
        }

        (currentTick, step.nextTick) = zeroToOne
          ? (step.nextTick - 1, cache.prevInitializedTick)
          : (step.nextTick, ticks[cache.prevInitializedTick].nextTick);
      } else if (currentPrice != step.stepSqrtPrice) {
        // if the price has changed but hasn't reached the target
        currentTick = TickMath.getTickAtSqrtRatio(currentPrice);
        break; // since the price hasn't reached the target, amountRequired should be 0
      }
      // check stop condition
      if (amountRequired == 0 || currentPrice == limitSqrtPrice) {
        break;
      }
    }

    (amount0, amount1) = zeroToOne == cache.exactInput // the amount to provide could be less then initially specified (e.g. reached limit)
      ? (cache.amountRequiredInitial - amountRequired, cache.amountCalculated) // the amount to get could be less then initially specified (e.g. reached limit)
      : (cache.amountCalculated, cache.amountRequiredInitial - amountRequired);

    (globalState.price, globalState.tick, globalState.fee, globalState.timepointIndex, globalState.prevInitializedTick) = (
      currentPrice,
      currentTick,
      cache.fee,
      cache.timepointIndex,
      cache.prevInitializedTick
    );

    liquidity = currentLiquidity;
    if (zeroToOne) {
      totalFeeGrowth0Token = cache.totalFeeGrowth;
    } else {
      totalFeeGrowth1Token = cache.totalFeeGrowth;
    }
  }

  /// @inheritdoc IAlgebraPoolActions
  function flash(address recipient, uint256 amount0, uint256 amount1, bytes calldata data) external override nonReentrant {
    (uint256 balance0Before, uint256 balance1Before) = _syncBalances();
    uint256 fee0;
    if (amount0 > 0) {
      fee0 = FullMath.mulDivRoundingUp(amount0, Constants.BASE_FEE, 1e6);
      TransferHelper.safeTransfer(token0, recipient, amount0);
    }
    uint256 fee1;
    if (amount1 > 0) {
      fee1 = FullMath.mulDivRoundingUp(amount1, Constants.BASE_FEE, 1e6);
      TransferHelper.safeTransfer(token1, recipient, amount1);
    }

    IAlgebraFlashCallback(msg.sender).algebraFlashCallback(fee0, fee1, data);

    uint256 paid0 = balanceToken0();
    require(balance0Before.add(fee0) <= paid0, 'F0');
    paid0 -= balance0Before;
    uint256 paid1 = balanceToken1();
    require(balance1Before.add(fee1) <= paid1, 'F1');
    paid1 -= balance1Before;

    uint256 _communityFee = globalState.communityFee;
    if (_communityFee > 0) {
      address vault = _vaultAddress();
      if (paid0 > 0) {
        TransferHelper.safeTransfer(token0, vault, (paid0 * _communityFee) / Constants.COMMUNITY_FEE_DENOMINATOR);
      }
      if (paid1 > 0) {
        TransferHelper.safeTransfer(token1, vault, (paid1 * _communityFee) / Constants.COMMUNITY_FEE_DENOMINATOR);
      }
    }

    emit Flash(msg.sender, recipient, amount0, amount1, paid0, paid1);
  }

  function onlyFactoryOwner() private view {
    require(msg.sender == IAlgebraFactory(factory).owner());
  }

  /// @inheritdoc IAlgebraPoolPermissionedActions
  function setCommunityFee(uint8 communityFee) external override nonReentrant {
    onlyFactoryOwner();
    require(communityFee <= Constants.MAX_COMMUNITY_FEE);
    globalState.communityFee = communityFee;
    emit CommunityFee(communityFee);
  }

  //TODO interface and natspec
  function setTickSpacing(int24 newTickSpacing) external nonReentrant {
    onlyFactoryOwner();
    require(newTickSpacing > 0);
    tickSpacing = newTickSpacing;
    emit TickSpacing(newTickSpacing);
  }

  /// @inheritdoc IAlgebraPoolPermissionedActions
  function setIncentive(address virtualPoolAddress) external override {
    require(msg.sender == IAlgebraFactory(factory).farmingAddress());
    activeIncentive = virtualPoolAddress;

    emit Incentive(virtualPoolAddress);
  }
}<|MERGE_RESOLUTION|>--- conflicted
+++ resolved
@@ -77,22 +77,6 @@
     int24 bottomTick,
     int24 topTick
   ) external view override onlyValidTicks(bottomTick, topTick) returns (uint160 innerSecondsSpentPerLiquidity, uint32 innerSecondsSpent) {
-<<<<<<< HEAD
-    Cumulatives memory lower;
-    {
-      TickManager.Tick storage _lower = ticks[bottomTick];
-      (lower.outerSecondPerLiquidity, lower.outerSecondsSpent) = (_lower.outerSecondsPerLiquidity, _lower.outerSecondsSpent);
-      require(_lower.initialized);
-    }
-
-    Cumulatives memory upper;
-    {
-      TickManager.Tick storage _upper = ticks[topTick];
-      (upper.outerSecondPerLiquidity, upper.outerSecondsSpent) = (_upper.outerSecondsPerLiquidity, _upper.outerSecondsSpent);
-
-      require(_upper.initialized);
-    }
-=======
     (uint160 lowerOuterSecondPerLiquidity, uint32 lowerOuterSecondsSpent) = (
       ticks[bottomTick].outerSecondsPerLiquidity,
       ticks[bottomTick].outerSecondsSpent
@@ -101,7 +85,6 @@
       ticks[topTick].outerSecondsPerLiquidity,
       ticks[topTick].outerSecondsSpent
     );
->>>>>>> 174411f8
 
     (int24 currentTick, uint16 currentTimepointIndex) = (globalState.tick, globalState.timepointIndex);
 
@@ -197,11 +180,7 @@
     int24 bottomTick,
     int24 topTick,
     int128 liquidityDelta
-<<<<<<< HEAD
-  ) private returns (Position storage position, int256 amount0, int256 amount1) {
-=======
   ) private returns (uint256 amount0, uint256 amount1) {
->>>>>>> 174411f8
     UpdatePositionCache memory cache = UpdatePositionCache(
       globalState.price,
       globalState.tick,
@@ -321,11 +300,7 @@
     int128 liquidityDelta,
     int24 currentTick,
     uint160 currentPrice
-<<<<<<< HEAD
-  ) private pure returns (int256 amount0, int256 amount1, int128 globalLiquidityDelta) {
-=======
   ) private pure returns (uint256 amount0, uint256 amount1, int128 globalLiquidityDelta) {
->>>>>>> 174411f8
     uint160 priceAtBottomTick = TickMath.getSqrtRatioAtTick(bottomTick);
     uint160 priceAtTopTick = TickMath.getSqrtRatioAtTick(topTick);
 
@@ -455,8 +430,6 @@
     emit Mint(msg.sender, recipient, bottomTick, topTick, liquidityActual, amount0, amount1);
   }
 
-<<<<<<< HEAD
-=======
   function _recalculateLimitOrderPosition(Position storage position, int24 tick, int128 liquidityDelta) private {
     (uint256 _positionLiquidity, uint256 _positionLiquidityInitial) = (position.liquidity, position.liquidityInitial);
     if (_positionLiquidity == 0) require(liquidityDelta > 0, 'NP');
@@ -547,7 +520,6 @@
     }
   }
 
->>>>>>> 174411f8
   function _payFromReserve(address token, address recipient, uint256 amount) internal {
     TransferHelper.safeTransfer(token, recipient, amount);
     if (token == token0) {
@@ -629,13 +601,8 @@
     return IDataStorageOperator(dataStorageOperator).getSecondsPerLiquidityCumulative(blockTimestamp, secondsAgo, timepointIndex, liquidityStart);
   }
 
-<<<<<<< HEAD
   function _swapCallback(int256 amount0, int256 amount1, bytes calldata data) private {
     IAlgebraSwapCallback(msg.sender).algebraSwapCallback(amount0, amount1, data);
-=======
-  function _swapCallback(int256 amount0, int256 amount1, uint256 feeAmount, bytes calldata data) private {
-    IAlgebraSwapCallback(msg.sender).algebraSwapCallback(amount0, amount1, feeAmount, data);
->>>>>>> 174411f8
   }
 
   /// @inheritdoc IAlgebraPoolActions
@@ -762,12 +729,7 @@
     bool zeroToOne,
     int256 amountRequired,
     uint160 limitSqrtPrice
-<<<<<<< HEAD
   ) private returns (int256 amount0, int256 amount1, uint160 currentPrice, int24 currentTick, uint128 currentLiquidity, uint256 communityFeeAmount) {
-    uint32 blockTimestamp;
-=======
-  ) private returns (int256 amount0, int256 amount1, uint160 currentPrice, int24 currentTick, uint128 currentLiquidity, uint256 feeAmount) {
->>>>>>> 174411f8
     SwapCalculationCache memory cache;
     {
       // load from one storage slot
@@ -795,17 +757,6 @@
 
       cache.blockTimestamp = _blockTimestamp();
 
-<<<<<<< HEAD
-=======
-      if (cache.blockTimestamp != startPriceUpdated) {
-        (cache.blockStartTickX100, ) = TickMath.getTickX100(currentTick, currentPrice, true);
-        blockStartTickX100 = cache.blockStartTickX100;
-        startPriceUpdated = cache.blockTimestamp;
-      } else {
-        cache.blockStartTickX100 = blockStartTickX100;
-      }
-
->>>>>>> 174411f8
       cache.activeIncentive = activeIncentive;
 
       (uint16 newTimepointIndex, uint16 newFee) = _writeTimepoint(cache.timepointIndex, cache.blockTimestamp, cache.startTick, currentLiquidity);
@@ -827,19 +778,6 @@
 
       step.nextTickPrice = TickMath.getSqrtRatioAtTick(step.nextTick);
 
-<<<<<<< HEAD
-      // calculate the amounts needed to move the price to the next target if it is possible or as much as possible
-      (currentPrice, step.input, step.output, step.feeAmount) = PriceMovementMath.movePriceTowardsTarget(
-        zeroToOne,
-        currentPrice,
-        (zeroToOne == (step.nextTickPrice < limitSqrtPrice)) // move the price to the target or to the limit
-          ? limitSqrtPrice
-          : step.nextTickPrice,
-        currentLiquidity,
-        amountRequired,
-        cache.fee
-      );
-=======
       if (step.stepSqrtPrice == step.nextTickPrice && ticks[step.nextTick].hasLimitOrders) {
         // calculate the amounts from LO
         // TODO fee
@@ -863,7 +801,6 @@
         }
         step.limitOrder = !step.limitOrder;
       } else {
-        // calculate the amounts needed to move the price to the next target if it is possible or as much as possible
         (currentPrice, step.input, step.output, step.feeAmount) = PriceMovementMath.movePriceTowardsTarget(
           zeroToOne,
           currentPrice,
@@ -872,11 +809,10 @@
             : step.nextTickPrice,
           currentLiquidity,
           amountRequired,
-          PriceMovementMath.ElasticFeeData(cache.blockStartTickX100, currentTick, cache.fee)
+          cache.fee
         );
       }
 
->>>>>>> 174411f8
       if (cache.exactInput) {
         amountRequired -= (step.input + step.feeAmount).toInt256(); // decrease remaining input amount
         cache.amountCalculated = cache.amountCalculated.sub(step.output.toInt256()); // decrease calculated output amount
