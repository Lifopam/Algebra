// SPDX-License-Identifier: BUSL-1.1
pragma solidity =0.8.17;

import '../interfaces/IAlgebraVirtualPool.sol';
import '../libraries/PriceMovementMath.sol';
import '../libraries/LimitOrderManagement.sol';
import '../libraries/LowGasSafeMath.sol';
import '../libraries/SafeCast.sol';
import './AlgebraPoolBase.sol';

/// @title Algebra swap calculation abstract contract
/// @notice Contains _calculateSwap encapsulating internal logic of swaps
abstract contract SwapCalculation is AlgebraPoolBase {
  using TickManagement for mapping(int24 => TickManagement.Tick);
  using LimitOrderManagement for mapping(int24 => LimitOrderManagement.LimitOrder);
  using SafeCast for uint256;
  using LowGasSafeMath for uint256;
  using LowGasSafeMath for int256;

  struct SwapCalculationCache {
    uint256 communityFee; // The community fee of the selling token, uint256 to minimize casts
    uint160 secondsPerLiquidityCumulative; // The global secondPerLiquidity at the moment
    bool crossedAnyTick; //  If we have already crossed at least one active tick
    int256 amountRequiredInitial; // The initial value of the exact input\output amount
    int256 amountCalculated; // The additive amount of total output\input calculated through the swap
    uint256 totalFeeGrowth; // The initial totalFeeGrowth + the fee growth during a swap
    uint256 totalFeeGrowthB;
    bool exactInput; // Whether the exact input or output is specified
    uint16 fee; // The current dynamic fee
    uint16 timepointIndex; // The index of last written timepoint
    int24 prevInitializedTick; // The previous initialized tick in linked list
    uint32 blockTimestamp; // The timestamp of current block
  }

  struct PriceMovementCache {
    uint160 stepSqrtPrice; // The Q64.96 sqrt of the price at the start of the step
    int24 nextTick; // The tick till the current step goes
    bool initialized; // True if the _nextTick_ is initialized
    uint160 nextTickPrice; // The Q64.96 sqrt of the price calculated from the _nextTick_
    uint256 input; // The additive amount of tokens that have been provided
    uint256 output; // The additive amount of token that have been withdrawn
    uint256 feeAmount; // The total amount of fee earned within a current step
    bool inLimitOrder; // If a limit order is currently being executed
  }

  function _calculateSwap(
    bool zeroToOne,
    int256 amountRequired,
    uint160 limitSqrtPrice
  ) internal returns (int256 amount0, int256 amount1, uint160 currentPrice, int24 currentTick, uint128 currentLiquidity, uint256 communityFeeAmount) {
    if (amountRequired == 0) revert zeroAmountRequired();
    if (amountRequired == type(int256).min) revert invalidAmountRequired(); // to avoid problems when changing sign
    SwapCalculationCache memory cache;
    {
      // load from one storage slot
      currentPrice = globalState.price;
      currentTick = globalState.tick;
      cache.fee = zeroToOne ? globalState.feeZtO : globalState.feeOtZ;
      cache.timepointIndex = globalState.timepointIndex;
      cache.communityFee = globalState.communityFee;
      cache.prevInitializedTick = prevInitializedTick;

      (cache.amountRequiredInitial, cache.exactInput) = (amountRequired, amountRequired > 0);

      currentLiquidity = liquidity;

      if (zeroToOne) {
        if (limitSqrtPrice >= currentPrice || limitSqrtPrice <= TickMath.MIN_SQRT_RATIO) revert invalidLimitSqrtPrice();
        cache.totalFeeGrowth = totalFeeGrowth0Token;
      } else {
        if (limitSqrtPrice <= currentPrice || limitSqrtPrice >= TickMath.MAX_SQRT_RATIO) revert invalidLimitSqrtPrice();
        cache.totalFeeGrowth = totalFeeGrowth1Token;
      }

      cache.blockTimestamp = _blockTimestamp();

<<<<<<< HEAD
      cache.activeIncentive = activeIncentive;

      (uint16 newTimepointIndex, uint16 newFeeZtO, uint16 newFeeOtZ) = _writeTimepoint(
        cache.timepointIndex,
        cache.blockTimestamp,
        currentTick,
        currentLiquidity
      );
=======
      (uint16 newTimepointIndex, uint16 newFee) = _writeTimepoint(cache.timepointIndex, cache.blockTimestamp, currentTick, currentLiquidity);
>>>>>>> 94ff29ae

      // new timepoint appears only for first swap/mint/burn in block
      if (newTimepointIndex != cache.timepointIndex) {
        cache.timepointIndex = newTimepointIndex;
        if (globalState.feeZtO != newFeeZtO || globalState.feeOtZ != newFeeOtZ) {
          globalState.feeZtO = newFeeZtO;
          globalState.feeOtZ = newFeeOtZ;
          cache.fee = zeroToOne ? newFeeZtO : newFeeOtZ;
          emit Fee(newFeeZtO, newFeeOtZ);
        }
      }
    }

    PriceMovementCache memory step;
    step.nextTick = zeroToOne ? cache.prevInitializedTick : ticks[cache.prevInitializedTick].nextTick;
    unchecked {
      // swap until there is remaining input or output tokens or we reach the price limit
      while (true) {
        step.stepSqrtPrice = currentPrice;
        step.initialized = true;
        step.nextTickPrice = TickMath.getSqrtRatioAtTick(step.nextTick);

        if (step.stepSqrtPrice == step.nextTickPrice && ticks[step.nextTick].hasLimitOrders) {
          step.inLimitOrder = true;
          bool isLimitOrderExecuted = false;
          // calculate the amounts from LO
          (isLimitOrderExecuted, step.output, step.input, step.feeAmount) = limitOrders.executeLimitOrders(
            step.nextTick,
            currentPrice,
            zeroToOne,
            amountRequired,
            cache.fee / 2
          );
          if (isLimitOrderExecuted) {
            if (ticks[step.nextTick].liquidityTotal == 0) {
              cache.prevInitializedTick = _insertOrRemoveTick(step.nextTick, currentTick, cache.prevInitializedTick, true);
              step.initialized = false;
            } else {
              ticks[step.nextTick].hasLimitOrders = false;
            }
            step.inLimitOrder = false;
          }
        } else {
          (currentPrice, step.input, step.output, step.feeAmount) = PriceMovementMath.movePriceTowardsTarget(
            zeroToOne,
            currentPrice,
            (zeroToOne == (step.nextTickPrice < limitSqrtPrice)) // move the price to the target or to the limit
              ? limitSqrtPrice
              : step.nextTickPrice,
            currentLiquidity,
            amountRequired,
            cache.fee
          );
        }

        if (cache.exactInput) {
          amountRequired -= (step.input + step.feeAmount).toInt256(); // decrease remaining input amount
          cache.amountCalculated = cache.amountCalculated.sub(step.output.toInt256()); // decrease calculated output amount
        } else {
          amountRequired += step.output.toInt256(); // increase remaining output amount (since its negative)
          cache.amountCalculated = cache.amountCalculated.add((step.input + step.feeAmount).toInt256()); // increase calculated input amount
        }

        if (cache.communityFee > 0) {
          uint256 delta = (step.feeAmount.mul(cache.communityFee)) / Constants.COMMUNITY_FEE_DENOMINATOR;
          step.feeAmount -= delta;
          communityFeeAmount += delta;
        }

        if (currentLiquidity > 0) cache.totalFeeGrowth += FullMath.mulDiv(step.feeAmount, Constants.Q128, currentLiquidity);

        if (currentPrice == step.nextTickPrice && !step.inLimitOrder) {
          // if the reached tick is initialized then we need to cross it
          if (step.initialized) {
            // we have opened LOs
            if (ticks[step.nextTick].hasLimitOrders) {
              currentTick = zeroToOne ? step.nextTick : step.nextTick - 1;
              continue;
            }

            if (!cache.crossedAnyTick) {
              cache.crossedAnyTick = true;
              cache.secondsPerLiquidityCumulative = secondsPerLiquidityCumulative;
              cache.totalFeeGrowthB = zeroToOne ? totalFeeGrowth1Token : totalFeeGrowth0Token;
            }

            int128 liquidityDelta;
            if (zeroToOne) {
              liquidityDelta = -ticks.cross(
                step.nextTick,
                cache.totalFeeGrowth, // A == 0
                cache.totalFeeGrowthB, // B == 1
                cache.secondsPerLiquidityCumulative,
                cache.blockTimestamp
              );
              cache.prevInitializedTick = ticks[cache.prevInitializedTick].prevTick;
            } else {
              liquidityDelta = ticks.cross(
                step.nextTick,
                cache.totalFeeGrowthB, // B == 0
                cache.totalFeeGrowth, // A == 1
                cache.secondsPerLiquidityCumulative,
                cache.blockTimestamp
              );
              cache.prevInitializedTick = step.nextTick;
            }
            currentLiquidity = LiquidityMath.addDelta(currentLiquidity, liquidityDelta);
          }

          (currentTick, step.nextTick) = zeroToOne
            ? (step.nextTick - 1, cache.prevInitializedTick)
            : (step.nextTick, ticks[cache.prevInitializedTick].nextTick);
        } else if (currentPrice != step.stepSqrtPrice) {
          // if the price has changed but hasn't reached the target
          currentTick = TickMath.getTickAtSqrtRatio(currentPrice);
          break; // since the price hasn't reached the target, amountRequired should be 0
        }
        // check stop condition
        if (amountRequired == 0 || currentPrice == limitSqrtPrice) {
          break;
        }
      }

      if (cache.crossedAnyTick) {
        // ticks cross data is needed to be duplicated in a virtual pool
        address _activeIncentive = activeIncentive;
        if (_activeIncentive != address(0)) {
          bool isIncentiveActive; // if the incentive is stopped or faulty, the active incentive will be reset to 0
          try IAlgebraVirtualPool(_activeIncentive).crossTo(currentTick, zeroToOne) returns (bool success) {
            isIncentiveActive = success;
          } catch {
            // pool will reset activeIncentive in this case
          }
          if (!isIncentiveActive) {
            activeIncentive = address(0);
            emit Incentive(address(0));
          }
        }
      }

      (amount0, amount1) = zeroToOne == cache.exactInput // the amount to provide could be less than initially specified (e.g. reached limit)
        ? (cache.amountRequiredInitial - amountRequired, cache.amountCalculated) // the amount to get could be less than initially specified (e.g. reached limit)
        : (cache.amountCalculated, cache.amountRequiredInitial - amountRequired);
    }

    (globalState.price, globalState.tick, globalState.timepointIndex) = (currentPrice, currentTick, cache.timepointIndex);

    liquidity = currentLiquidity;
    prevInitializedTick = cache.prevInitializedTick;
    if (zeroToOne) {
      totalFeeGrowth0Token = cache.totalFeeGrowth;
    } else {
      totalFeeGrowth1Token = cache.totalFeeGrowth;
    }
  }
}<|MERGE_RESOLUTION|>--- conflicted
+++ resolved
@@ -74,18 +74,12 @@
 
       cache.blockTimestamp = _blockTimestamp();
 
-<<<<<<< HEAD
-      cache.activeIncentive = activeIncentive;
-
       (uint16 newTimepointIndex, uint16 newFeeZtO, uint16 newFeeOtZ) = _writeTimepoint(
         cache.timepointIndex,
         cache.blockTimestamp,
         currentTick,
         currentLiquidity
       );
-=======
-      (uint16 newTimepointIndex, uint16 newFee) = _writeTimepoint(cache.timepointIndex, cache.blockTimestamp, currentTick, currentLiquidity);
->>>>>>> 94ff29ae
 
       // new timepoint appears only for first swap/mint/burn in block
       if (newTimepointIndex != cache.timepointIndex) {
