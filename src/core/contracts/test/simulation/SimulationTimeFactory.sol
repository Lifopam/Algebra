--- conflicted
+++ resolved
@@ -131,11 +131,7 @@
     defaultCommunityFee = newDefaultCommunityFee;
   }
 
-<<<<<<< HEAD
-  bytes32 private constant POOL_INIT_CODE_HASH = 0x9b06c88011a9a353ba57389bc0cc676becccf91d5ba3ccf998180c81adc5a302;
-=======
-  bytes32 private constant POOL_INIT_CODE_HASH = 0x1915ce814cf78163dbb855228098beea9235ddc46af8a1c728f5974a7d707807;
->>>>>>> 94ff29ae
+  bytes32 private constant POOL_INIT_CODE_HASH = 0x054e971d2847726a1e3f5fd2507c76f9f35fa2b1898e1850e77b3f028d71e085;
 
   /// @notice Deterministically computes the pool address given the token0 and token1
   /// @param token0 first token
