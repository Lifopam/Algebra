--- conflicted
+++ resolved
@@ -128,7 +128,6 @@
     emit FeeConfiguration(alpha1, alpha2, beta1, beta2, gamma1, gamma2, baseFee);
   }
 
-<<<<<<< HEAD
   /// @inheritdoc IAlgebraFactory
   function setDefaultCommunityFee(uint8 newDefaultCommunityFee) external override onlyOwner {
     require(newDefaultCommunityFee <= Constants.MAX_COMMUNITY_FEE);
@@ -136,10 +135,7 @@
     defaultCommunityFee = newDefaultCommunityFee;
   }
 
-  bytes32 internal constant POOL_INIT_CODE_HASH = 0xf77529144d28169e49abb6c9c93e6b7b96e3db6c1bd3c60484850e53f7834085;
-=======
-  bytes32 internal constant POOL_INIT_CODE_HASH = 0x5d7cda12741a543e4cda9ea002ece7cc1139b18d29476ab3fd15fe6b3b6ef8f8;
->>>>>>> 174411f8
+  bytes32 internal constant POOL_INIT_CODE_HASH = 0x54db040ce5639720c105caa3eaad484e6abab10a09d7f16a8ff7230f6c2fd09b;
 
   /// @notice Deterministically computes the pool address given the factory and PoolKey
   /// @param token0 first token
