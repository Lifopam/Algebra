// SPDX-License-Identifier: BUSL-1.1
pragma solidity =0.8.17;
pragma abicoder v2;

import '../../interfaces/IAlgebraFactory.sol';
import '../../interfaces/IAlgebraPoolDeployer.sol';
import '../../interfaces/IDataStorageOperator.sol';
import '../../base/AlgebraFeeConfiguration.sol';
import '../../libraries/Constants.sol';
import '../../libraries/AdaptiveFee.sol';
import '../../DataStorageOperator.sol';

import '@openzeppelin/contracts/access/Ownable2Step.sol';
import '@openzeppelin/contracts/access/AccessControlEnumerable.sol';

/**
 * @title Algebra factory for simulation
 * @notice Is used to deploy pools and its dataStorages
 */
contract SimulationTimeFactory is IAlgebraFactory, Ownable2Step, AccessControlEnumerable {
  /// @inheritdoc IAlgebraFactory
  bytes32 public constant override POOLS_ADMINISTRATOR_ROLE = keccak256('POOLS_ADMINISTRATOR');

  /// @inheritdoc IAlgebraFactory
  address public immutable override poolDeployer;

  /// @inheritdoc IAlgebraFactory
  address public override farmingAddress;

  /// @inheritdoc IAlgebraFactory
  address public override communityVault;

  /// @inheritdoc IAlgebraFactory
  uint8 public override defaultCommunityFee;

  /// @inheritdoc IAlgebraFactory
  uint256 public override renounceOwnershipStartTimestamp;

  uint256 private constant RENOUNCE_OWNERSHIP_DELAY = 1 days;

  // values of constants for sigmoids in fee calculation formula
  AlgebraFeeConfiguration public defaultFeeConfiguration;
  /// @inheritdoc IAlgebraFactory
  mapping(address => mapping(address => address)) public override poolByPair;

  constructor(address _poolDeployer, address _vaultAddress) {
    poolDeployer = _poolDeployer;
    communityVault = _vaultAddress;
    defaultFeeConfiguration = AdaptiveFee.initialFeeConfiguration();
  }

  function owner() public view override(IAlgebraFactory, Ownable) returns (address) {
    return super.owner();
  }

  /// @inheritdoc IAlgebraFactory
  function hasRoleOrOwner(bytes32 role, address account) public view override returns (bool) {
    return (owner() == account || super.hasRole(role, account));
  }

  /// @inheritdoc IAlgebraFactory
  function createPool(address tokenA, address tokenB) external override returns (address pool) {
    require(tokenA != tokenB);
    (address token0, address token1) = tokenA < tokenB ? (tokenA, tokenB) : (tokenB, tokenA);
    require(token0 != address(0));
    require(poolByPair[token0][token1] == address(0));

    IDataStorageOperator dataStorage = new DataStorageOperator(computeAddress(token0, token1));
    dataStorage.changeFeeConfiguration(true, defaultFeeConfiguration);
    dataStorage.changeFeeConfiguration(false, defaultFeeConfiguration);

    pool = IAlgebraPoolDeployer(poolDeployer).deploy(address(dataStorage), token0, token1);

    poolByPair[token0][token1] = pool; // to avoid future addresses comparing we are populating the mapping twice
    poolByPair[token1][token0] = pool;
    emit Pool(token0, token1, pool);
  }

  /// @inheritdoc IAlgebraFactory
  function startRenounceOwnership() external override onlyOwner {
    renounceOwnershipStartTimestamp = block.timestamp;
    emit RenounceOwnershipStart(renounceOwnershipStartTimestamp, renounceOwnershipStartTimestamp + RENOUNCE_OWNERSHIP_DELAY);
  }

  /// @inheritdoc IAlgebraFactory
  function stopRenounceOwnership() external override onlyOwner {
    require(renounceOwnershipStartTimestamp != 0);
    renounceOwnershipStartTimestamp = 0;
    emit RenounceOwnershipStop(block.timestamp);
  }

  /**
   * @dev Leaves the contract without owner. It will not be possible to call
   * `onlyOwner` functions anymore. Can only be called by the current owner if RENOUNCE_OWNERSHIP_DELAY seconds
   * have passed since the call to the startRenounceOwnership() function.
   *
   * NOTE: Renouncing ownership will leave the factory without an owner,
   * thereby removing any functionality that is only available to the owner.
   */
  function renounceOwnership() public override onlyOwner {
    require(block.timestamp - renounceOwnershipStartTimestamp >= RENOUNCE_OWNERSHIP_DELAY);
    renounceOwnershipStartTimestamp = 0;

    super.renounceOwnership();
    emit RenounceOwnershipFinish(block.timestamp);
  }

  /// @inheritdoc IAlgebraFactory
  function setFarmingAddress(address _farmingAddress) external override onlyOwner {
    require(farmingAddress != _farmingAddress);
    emit FarmingAddress(_farmingAddress);
    farmingAddress = _farmingAddress;
  }

  function setVaultAddress(address _vaultAddress) external onlyOwner {
    require(communityVault != _vaultAddress);
    communityVault = _vaultAddress;
  }

  /// @inheritdoc IAlgebraFactory
  function setDefaultFeeConfiguration(AlgebraFeeConfiguration calldata newConfig) external override onlyOwner {
    AdaptiveFee.validateFeeConfiguration(newConfig);
    defaultFeeConfiguration = newConfig;
    emit DefaultFeeConfiguration(newConfig);
  }

  /// @inheritdoc IAlgebraFactory
  function setDefaultCommunityFee(uint8 newDefaultCommunityFee) external override onlyOwner {
    require(newDefaultCommunityFee <= Constants.MAX_COMMUNITY_FEE);
    emit DefaultCommunityFee(newDefaultCommunityFee);
    defaultCommunityFee = newDefaultCommunityFee;
  }

<<<<<<< HEAD
  bytes32 private constant POOL_INIT_CODE_HASH = 0x65d9327c5a243747c13d49f1f0552c1df5994bab43c74ee00637262813970faa;
=======
  bytes32 private constant POOL_INIT_CODE_HASH = 0x19b8cb0e02419101455aa73f0c40bb3ae094d689d286f696cdefd9da968115e9;
>>>>>>> 5f107780

  /// @notice Deterministically computes the pool address given the token0 and token1
  /// @param token0 first token
  /// @param token1 second token
  /// @return pool The contract address of the Algebra pool
  function computeAddress(address token0, address token1) private view returns (address pool) {
    pool = address(uint160(uint256(keccak256(abi.encodePacked(hex'ff', poolDeployer, keccak256(abi.encode(token0, token1)), POOL_INIT_CODE_HASH)))));
  }
}<|MERGE_RESOLUTION|>--- conflicted
+++ resolved
@@ -131,11 +131,7 @@
     defaultCommunityFee = newDefaultCommunityFee;
   }
 
-<<<<<<< HEAD
-  bytes32 private constant POOL_INIT_CODE_HASH = 0x65d9327c5a243747c13d49f1f0552c1df5994bab43c74ee00637262813970faa;
-=======
-  bytes32 private constant POOL_INIT_CODE_HASH = 0x19b8cb0e02419101455aa73f0c40bb3ae094d689d286f696cdefd9da968115e9;
->>>>>>> 5f107780
+  bytes32 private constant POOL_INIT_CODE_HASH = 0xe7a0b895ada7467fbd568fcc3335fe167eb91958602becbf8cef3b724fdd6f81;
 
   /// @notice Deterministically computes the pool address given the token0 and token1
   /// @param token0 first token
