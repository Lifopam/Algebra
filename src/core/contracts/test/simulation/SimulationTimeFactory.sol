--- conflicted
+++ resolved
@@ -131,11 +131,7 @@
     defaultCommunityFee = newDefaultCommunityFee;
   }
 
-<<<<<<< HEAD
-  bytes32 private constant POOL_INIT_CODE_HASH = 0x6307859342c6defcf408a42647f10e8bd303b21131a793e185d5086b9c147f4c;
-=======
-  bytes32 private constant POOL_INIT_CODE_HASH = 0xd165ce3485b134ce03ce2e5c2d7b896eca1ace40c056800a8efc4c2879eeb4e3;
->>>>>>> 4d021ce5
+  bytes32 private constant POOL_INIT_CODE_HASH = 0x65d9327c5a243747c13d49f1f0552c1df5994bab43c74ee00637262813970faa;
 
   /// @notice Deterministically computes the pool address given the token0 and token1
   /// @param token0 first token
