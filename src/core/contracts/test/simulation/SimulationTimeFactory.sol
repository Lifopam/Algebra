--- conflicted
+++ resolved
@@ -113,11 +113,7 @@
     emit FeeConfiguration(alpha1, alpha2, beta1, beta2, gamma1, gamma2, volumeBeta, volumeGamma, baseFee);
   }
 
-<<<<<<< HEAD
-  bytes32 internal constant POOL_INIT_CODE_HASH = 0x75a785e1e5e596119ba0798b9755bb0e494dd5200f108829f0e8d8c7a93b372c;
-=======
   bytes32 internal constant POOL_INIT_CODE_HASH = 0x5c532789942570660ca1c0a8e89bafb91d44696e94e2e0f70bed54ef6af80dde;
->>>>>>> dcdf439f
 
   /// @notice Deterministically computes the pool address given the factory and PoolKey
   /// @param token0 first token
