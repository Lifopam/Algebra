// SPDX-License-Identifier: BUSL-1.1
pragma solidity =0.7.6;
pragma abicoder v2;

import '../../interfaces/IAlgebraFactory.sol';
import '../../interfaces/IAlgebraPoolDeployer.sol';
import '../../interfaces/IDataStorageOperator.sol';
import '../../libraries/AdaptiveFee.sol';
import '../../DataStorageOperator.sol';

/**
 * @title Algebra factory for simulation
 * @notice Is used to deploy pools and its dataStorages
 */
contract SimulationTimeFactory is IAlgebraFactory {
  /// @inheritdoc IAlgebraFactory
  address public override owner;

  /// @inheritdoc IAlgebraFactory
  address public immutable override poolDeployer;

  /// @inheritdoc IAlgebraFactory
  address public override farmingAddress;

  /// @inheritdoc IAlgebraFactory
  address public override vaultAddress;

  // values of constants for sigmoids in fee calculation formula
  AdaptiveFee.Configuration public baseFeeConfiguration =
    AdaptiveFee.Configuration(
      3000 - Constants.BASE_FEE, // alpha1
      15000 - 3000, // alpha2
      360, // beta1
      60000, // beta2
      59, // gamma1
      8500, // gamma2
      0, // volumeBeta
      10, // volumeGamma
      Constants.BASE_FEE // baseFee
    );

  modifier onlyOwner() {
    require(msg.sender == owner);
    _;
  }

  /// @inheritdoc IAlgebraFactory
  mapping(address => mapping(address => address)) public override poolByPair;

  constructor(address _poolDeployer, address _vaultAddress) {
    owner = msg.sender;
    emit Owner(msg.sender);

    poolDeployer = _poolDeployer;
    vaultAddress = _vaultAddress;
  }

  /// @inheritdoc IAlgebraFactory
  function createPool(address tokenA, address tokenB) external override returns (address pool) {
    require(tokenA != tokenB);
    (address token0, address token1) = tokenA < tokenB ? (tokenA, tokenB) : (tokenB, tokenA);
    require(token0 != address(0));
    require(poolByPair[token0][token1] == address(0));

    IDataStorageOperator dataStorage = new DataStorageOperator(computeAddress(token0, token1));

    dataStorage.changeFeeConfiguration(true, baseFeeConfiguration);
    dataStorage.changeFeeConfiguration(false, baseFeeConfiguration);

    pool = IAlgebraPoolDeployer(poolDeployer).deploy(address(dataStorage), address(this), token0, token1);

    poolByPair[token0][token1] = pool; // to avoid future addresses comparing we are populating the mapping twice
    poolByPair[token1][token0] = pool;
    emit Pool(token0, token1, pool);
  }

  /// @inheritdoc IAlgebraFactory
  function setOwner(address _owner) external override onlyOwner {
    require(owner != _owner);
    emit Owner(_owner);
    owner = _owner;
  }

  /// @inheritdoc IAlgebraFactory
  function setFarmingAddress(address _farmingAddress) external override onlyOwner {
    require(farmingAddress != _farmingAddress);
    emit FarmingAddress(_farmingAddress);
    farmingAddress = _farmingAddress;
  }

  /// @inheritdoc IAlgebraFactory
  function setVaultAddress(address _vaultAddress) external override onlyOwner {
    require(vaultAddress != _vaultAddress);
    emit VaultAddress(_vaultAddress);
    vaultAddress = _vaultAddress;
  }

  /// @inheritdoc IAlgebraFactory
  function setBaseFeeConfiguration(
    uint16 alpha1,
    uint16 alpha2,
    uint32 beta1,
    uint32 beta2,
    uint16 gamma1,
    uint16 gamma2,
    uint32 volumeBeta,
    uint16 volumeGamma,
    uint16 baseFee
  ) external override onlyOwner {
    require(uint256(alpha1) + uint256(alpha2) + uint256(baseFee) <= type(uint16).max, 'Max fee exceeded');
    require(gamma1 != 0 && gamma2 != 0 && volumeGamma != 0, 'Gammas must be > 0');

    baseFeeConfiguration = AdaptiveFee.Configuration(alpha1, alpha2, beta1, beta2, gamma1, gamma2, volumeBeta, volumeGamma, baseFee);
    emit FeeConfiguration(alpha1, alpha2, beta1, beta2, gamma1, gamma2, volumeBeta, volumeGamma, baseFee);
  }

<<<<<<< HEAD
  bytes32 internal constant POOL_INIT_CODE_HASH = 0x2a1869ec71f362832ff2e6cc07718e9c6ccdf12b0772339164655169bce162a9;
=======
  bytes32 internal constant POOL_INIT_CODE_HASH = 0x50ecf8dc2df76ec2bf83d4fb6c3ceefdca1c4c77e12ac694efc872c372c18867;
>>>>>>> ade9e234

  /// @notice Deterministically computes the pool address given the factory and PoolKey
  /// @param token0 first token
  /// @param token1 second token
  /// @return pool The contract address of the Algebra pool
  function computeAddress(address token0, address token1) internal view returns (address pool) {
    pool = address(uint256(keccak256(abi.encodePacked(hex'ff', poolDeployer, keccak256(abi.encode(token0, token1)), POOL_INIT_CODE_HASH))));
  }
}<|MERGE_RESOLUTION|>--- conflicted
+++ resolved
@@ -114,11 +114,7 @@
     emit FeeConfiguration(alpha1, alpha2, beta1, beta2, gamma1, gamma2, volumeBeta, volumeGamma, baseFee);
   }
 
-<<<<<<< HEAD
-  bytes32 internal constant POOL_INIT_CODE_HASH = 0x2a1869ec71f362832ff2e6cc07718e9c6ccdf12b0772339164655169bce162a9;
-=======
-  bytes32 internal constant POOL_INIT_CODE_HASH = 0x50ecf8dc2df76ec2bf83d4fb6c3ceefdca1c4c77e12ac694efc872c372c18867;
->>>>>>> ade9e234
+  bytes32 internal constant POOL_INIT_CODE_HASH = 0x5b5f77845af54f8acb7c1fa574e758051bc028f529557242056f086c4c1ca807;
 
   /// @notice Deterministically computes the pool address given the factory and PoolKey
   /// @param token0 first token
