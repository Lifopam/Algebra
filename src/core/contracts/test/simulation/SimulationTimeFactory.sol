// SPDX-License-Identifier: BUSL-1.1
pragma solidity =0.8.17;
pragma abicoder v2;

import '../../interfaces/IAlgebraFactory.sol';
import '../../interfaces/IAlgebraPoolDeployer.sol';
import '../../interfaces/IDataStorageOperator.sol';
import '../../base/AlgebraFeeConfiguration.sol';
import '../../libraries/Constants.sol';
import '../../libraries/AdaptiveFee.sol';
import '../../DataStorageOperator.sol';

import '@openzeppelin/contracts/access/Ownable2Step.sol';
import '@openzeppelin/contracts/access/AccessControlEnumerable.sol';

/**
 * @title Algebra factory for simulation
 * @notice Is used to deploy pools and its dataStorages
 */
contract SimulationTimeFactory is IAlgebraFactory, Ownable2Step, AccessControlEnumerable {
  /// @inheritdoc IAlgebraFactory
  bytes32 public constant override POOLS_ADMINISTRATOR_ROLE = keccak256('POOLS_ADMINISTRATOR');

  /// @inheritdoc IAlgebraFactory
  address public immutable override poolDeployer;

  /// @inheritdoc IAlgebraFactory
  address public override farmingAddress;

  /// @inheritdoc IAlgebraFactory
  address public override communityVault;

  /// @inheritdoc IAlgebraFactory
  uint8 public override defaultCommunityFee;

  /// @inheritdoc IAlgebraFactory
  uint256 public override renounceOwnershipStartTimestamp;

  uint256 private constant RENOUNCE_OWNERSHIP_DELAY = 1 days;

  // values of constants for sigmoids in fee calculation formula
  AlgebraFeeConfiguration public defaultFeeConfiguration;
  /// @inheritdoc IAlgebraFactory
  mapping(address => mapping(address => address)) public override poolByPair;

  constructor(address _poolDeployer, address _vaultAddress) {
    poolDeployer = _poolDeployer;
    communityVault = _vaultAddress;
    defaultFeeConfiguration = AdaptiveFee.initialFeeConfiguration();
  }

  function owner() public view override(IAlgebraFactory, Ownable) returns (address) {
    return super.owner();
  }

  /// @inheritdoc IAlgebraFactory
  function hasRoleOrOwner(bytes32 role, address account) public view override returns (bool) {
    return (owner() == account || super.hasRole(role, account));
  }

  /// @inheritdoc IAlgebraFactory
  function createPool(address tokenA, address tokenB) external override returns (address pool) {
    require(tokenA != tokenB);
    (address token0, address token1) = tokenA < tokenB ? (tokenA, tokenB) : (tokenB, tokenA);
    require(token0 != address(0));
    require(poolByPair[token0][token1] == address(0));

    IDataStorageOperator dataStorage = new DataStorageOperator(computeAddress(token0, token1));
    dataStorage.changeFeeConfiguration(true, defaultFeeConfiguration);
    dataStorage.changeFeeConfiguration(false, defaultFeeConfiguration);

    pool = IAlgebraPoolDeployer(poolDeployer).deploy(address(dataStorage), token0, token1);

    poolByPair[token0][token1] = pool; // to avoid future addresses comparing we are populating the mapping twice
    poolByPair[token1][token0] = pool;
    emit Pool(token0, token1, pool);
  }

  /// @inheritdoc IAlgebraFactory
  function startRenounceOwnership() external override onlyOwner {
    renounceOwnershipStartTimestamp = block.timestamp;
    emit RenounceOwnershipStart(renounceOwnershipStartTimestamp, renounceOwnershipStartTimestamp + RENOUNCE_OWNERSHIP_DELAY);
  }

  /// @inheritdoc IAlgebraFactory
  function stopRenounceOwnership() external override onlyOwner {
    require(renounceOwnershipStartTimestamp != 0);
    renounceOwnershipStartTimestamp = 0;
    emit RenounceOwnershipStop(block.timestamp);
  }

  /**
   * @dev Leaves the contract without owner. It will not be possible to call
   * `onlyOwner` functions anymore. Can only be called by the current owner if RENOUNCE_OWNERSHIP_DELAY seconds
   * have passed since the call to the startRenounceOwnership() function.
   *
   * NOTE: Renouncing ownership will leave the factory without an owner,
   * thereby removing any functionality that is only available to the owner.
   */
  function renounceOwnership() public override onlyOwner {
    require(block.timestamp - renounceOwnershipStartTimestamp >= RENOUNCE_OWNERSHIP_DELAY);
    renounceOwnershipStartTimestamp = 0;

    super.renounceOwnership();
    emit RenounceOwnershipFinish(block.timestamp);
  }

  /// @inheritdoc IAlgebraFactory
  function setFarmingAddress(address _farmingAddress) external override onlyOwner {
    require(farmingAddress != _farmingAddress);
    emit FarmingAddress(_farmingAddress);
    farmingAddress = _farmingAddress;
  }

  function setVaultAddress(address _vaultAddress) external onlyOwner {
    require(communityVault != _vaultAddress);
    communityVault = _vaultAddress;
  }

  /// @inheritdoc IAlgebraFactory
  function setDefaultFeeConfiguration(AlgebraFeeConfiguration calldata newConfig) external override onlyOwner {
    AdaptiveFee.validateFeeConfiguration(newConfig);
    defaultFeeConfiguration = newConfig;
    emit DefaultFeeConfiguration(newConfig);
  }

  /// @inheritdoc IAlgebraFactory
  function setDefaultCommunityFee(uint8 newDefaultCommunityFee) external override onlyOwner {
    require(newDefaultCommunityFee <= Constants.MAX_COMMUNITY_FEE);
    emit DefaultCommunityFee(newDefaultCommunityFee);
    defaultCommunityFee = newDefaultCommunityFee;
  }

<<<<<<< HEAD
  bytes32 private constant POOL_INIT_CODE_HASH = 0xe7a0b895ada7467fbd568fcc3335fe167eb91958602becbf8cef3b724fdd6f81;
=======
  bytes32 private constant POOL_INIT_CODE_HASH = 0x54583a4051f9aae2349c7349f5358e2b0525907e1b3a5a5e58556e94335b485e;
>>>>>>> 14ff7a9a

  /// @notice Deterministically computes the pool address given the token0 and token1
  /// @param token0 first token
  /// @param token1 second token
  /// @return pool The contract address of the Algebra pool
  function computeAddress(address token0, address token1) private view returns (address pool) {
    pool = address(uint160(uint256(keccak256(abi.encodePacked(hex'ff', poolDeployer, keccak256(abi.encode(token0, token1)), POOL_INIT_CODE_HASH)))));
  }
}<|MERGE_RESOLUTION|>--- conflicted
+++ resolved
@@ -131,11 +131,7 @@
     defaultCommunityFee = newDefaultCommunityFee;
   }
 
-<<<<<<< HEAD
-  bytes32 private constant POOL_INIT_CODE_HASH = 0xe7a0b895ada7467fbd568fcc3335fe167eb91958602becbf8cef3b724fdd6f81;
-=======
-  bytes32 private constant POOL_INIT_CODE_HASH = 0x54583a4051f9aae2349c7349f5358e2b0525907e1b3a5a5e58556e94335b485e;
->>>>>>> 14ff7a9a
+  bytes32 private constant POOL_INIT_CODE_HASH = 0x76baff8e5a7683887cfcc2d0d94466ed135745be636822128b9417b8d04b990b;
 
   /// @notice Deterministically computes the pool address given the token0 and token1
   /// @param token0 first token
