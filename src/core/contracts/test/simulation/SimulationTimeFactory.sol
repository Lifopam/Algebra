// SPDX-License-Identifier: BUSL-1.1
pragma solidity =0.7.6;
pragma abicoder v2;

import '../../interfaces/IAlgebraFactory.sol';
import '../../interfaces/IAlgebraPoolDeployer.sol';
import '../../interfaces/IDataStorageOperator.sol';
import '../../libraries/AdaptiveFee.sol';
import '../../DataStorageOperator.sol';

/**
 * @title Algebra factory for simulation
 * @notice Is used to deploy pools and its dataStorages
 */
contract SimulationTimeFactory is IAlgebraFactory {
  /// @inheritdoc IAlgebraFactory
  address public override owner;

  /// @inheritdoc IAlgebraFactory
  address public immutable override poolDeployer;

  /// @inheritdoc IAlgebraFactory
  address public override farmingAddress;

  /// @inheritdoc IAlgebraFactory
  address public override vaultAddress;

  // values of constants for sigmoids in fee calculation formula
  AdaptiveFee.Configuration public baseFeeConfiguration =
    AdaptiveFee.Configuration(
      3000 - Constants.BASE_FEE, // alpha1
      15000 - 3000, // alpha2
      360, // beta1
      60000, // beta2
      59, // gamma1
      8500, // gamma2
      0, // volumeBeta
      10, // volumeGamma
      Constants.BASE_FEE // baseFee
    );

  modifier onlyOwner() {
    require(msg.sender == owner);
    _;
  }

  /// @inheritdoc IAlgebraFactory
  mapping(address => mapping(address => address)) public override poolByPair;

  constructor(address _poolDeployer, address _vaultAddress) {
    owner = msg.sender;
    emit Owner(msg.sender);

    poolDeployer = _poolDeployer;
    vaultAddress = _vaultAddress;
  }

  /// @inheritdoc IAlgebraFactory
  function createPool(address tokenA, address tokenB) external override returns (address pool) {
    require(tokenA != tokenB);
    (address token0, address token1) = tokenA < tokenB ? (tokenA, tokenB) : (tokenB, tokenA);
    require(token0 != address(0));
    require(poolByPair[token0][token1] == address(0));

    IDataStorageOperator dataStorage = new DataStorageOperator(computeAddress(token0, token1));

    dataStorage.changeFeeConfiguration(baseFeeConfiguration);

    pool = IAlgebraPoolDeployer(poolDeployer).deploy(address(dataStorage), address(this), token0, token1);

    poolByPair[token0][token1] = pool; // to avoid future addresses comparing we are populating the mapping twice
    poolByPair[token1][token0] = pool;
    emit Pool(token0, token1, pool);
  }

  /// @inheritdoc IAlgebraFactory
  function setOwner(address _owner) external override onlyOwner {
    require(owner != _owner);
    emit Owner(_owner);
    owner = _owner;
  }

  /// @inheritdoc IAlgebraFactory
  function setFarmingAddress(address _farmingAddress) external override onlyOwner {
    require(farmingAddress != _farmingAddress);
    emit FarmingAddress(_farmingAddress);
    farmingAddress = _farmingAddress;
  }

  /// @inheritdoc IAlgebraFactory
  function setVaultAddress(address _vaultAddress) external override onlyOwner {
    require(vaultAddress != _vaultAddress);
    emit VaultAddress(_vaultAddress);
    vaultAddress = _vaultAddress;
  }

  /// @inheritdoc IAlgebraFactory
  function setBaseFeeConfiguration(
    uint16 alpha1,
    uint16 alpha2,
    uint32 beta1,
    uint32 beta2,
    uint16 gamma1,
    uint16 gamma2,
    uint32 volumeBeta,
    uint16 volumeGamma,
    uint16 baseFee
  ) external override onlyOwner {
    require(uint256(alpha1) + uint256(alpha2) + uint256(baseFee) <= type(uint16).max, 'Max fee exceeded');
    require(gamma1 != 0 && gamma2 != 0 && volumeGamma != 0, 'Gammas must be > 0');

    baseFeeConfiguration = AdaptiveFee.Configuration(alpha1, alpha2, beta1, beta2, gamma1, gamma2, volumeBeta, volumeGamma, baseFee);
    emit FeeConfiguration(alpha1, alpha2, beta1, beta2, gamma1, gamma2, volumeBeta, volumeGamma, baseFee);
  }

<<<<<<< HEAD
  bytes32 internal constant POOL_INIT_CODE_HASH = 0xbd2cc8d4f631046bdb6ed3f450b22784c2e9406b8fde8f2874febaf6c95f18e4;
=======
  bytes32 internal constant POOL_INIT_CODE_HASH = 0xec37ab1d0dfebfd9536e58e6a6828a98fcbf106ff600015e2cade2b07fee565d;
>>>>>>> 364385ce

  /// @notice Deterministically computes the pool address given the factory and PoolKey
  /// @param token0 first token
  /// @param token1 second token
  /// @return pool The contract address of the Algebra pool
  function computeAddress(address token0, address token1) internal view returns (address pool) {
    pool = address(uint256(keccak256(abi.encodePacked(hex'ff', poolDeployer, keccak256(abi.encode(token0, token1)), POOL_INIT_CODE_HASH))));
  }
}<|MERGE_RESOLUTION|>--- conflicted
+++ resolved
@@ -113,11 +113,7 @@
     emit FeeConfiguration(alpha1, alpha2, beta1, beta2, gamma1, gamma2, volumeBeta, volumeGamma, baseFee);
   }
 
-<<<<<<< HEAD
-  bytes32 internal constant POOL_INIT_CODE_HASH = 0xbd2cc8d4f631046bdb6ed3f450b22784c2e9406b8fde8f2874febaf6c95f18e4;
-=======
-  bytes32 internal constant POOL_INIT_CODE_HASH = 0xec37ab1d0dfebfd9536e58e6a6828a98fcbf106ff600015e2cade2b07fee565d;
->>>>>>> 364385ce
+  bytes32 internal constant POOL_INIT_CODE_HASH = 0xee6510ec9e3b72b25cbc58fd077bc74f72b6b8dd6317a8330dd000ea41bfc0e5;
 
   /// @notice Deterministically computes the pool address given the factory and PoolKey
   /// @param token0 first token
