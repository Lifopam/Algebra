// SPDX-License-Identifier: GPL-2.0-or-later
pragma solidity >=0.5.0;
pragma abicoder v2;

import '../base/AlgebraFeeConfiguration.sol';

/// @title The interface for the DataStorageOperator
/// @dev This contract stores timepoints and calculates adaptive fee and statistical averages
interface IDataStorageOperator {
  /// @notice Emitted when the fee configuration is changed
  /// @param zto Direction for new feeConfig (ZtO or OtZ)
  /// @param feeConfig The structure with dynamic fee parameters
  /// @dev See the AdaptiveFee library for more details
<<<<<<< HEAD
  event FeeConfiguration(bool zto, IAlgebraFeeConfiguration.Configuration feeConfig);
=======
  event FeeConfiguration(AlgebraFeeConfiguration feeConfig);
>>>>>>> 94ff29ae

  /// @notice Returns data belonging to a certain timepoint
  /// @param index The index of timepoint in the array
  /// @dev There is more convenient function to fetch a timepoint: getTimepoints(). Which requires not an index but seconds
  /// @return initialized Whether the timepoint has been initialized and the values are safe to use
  /// @return blockTimestamp The timestamp of the timepoint
  /// @return tickCumulative The tick multiplied by seconds elapsed for the life of the pool as of the timepoint timestamp
  /// @return volatilityCumulative Cumulative standard deviation for the life of the pool as of the timepoint timestamp
  /// @return tick The tick at blockTimestamp
  /// @return averageTick Time-weighted average tick
  /// @return windowStartIndex Index of closest timepoint >= WINDOW seconds ago
  function timepoints(
    uint256 index
  )
    external
    view
    returns (
      bool initialized,
      uint32 blockTimestamp,
      int56 tickCumulative,
      uint88 volatilityCumulative,
      int24 tick,
      int24 averageTick,
      uint16 windowStartIndex
    );

  /// @notice Initialize the dataStorage array by writing the first slot. Called once for the lifecycle of the timepoints array
  /// @param time The time of the dataStorage initialization, via block.timestamp truncated to uint32
  /// @param tick Initial tick
  function initialize(uint32 time, int24 tick) external;

  /// @dev Reverts if a timepoint at or before the desired timepoint timestamp does not exist.
  /// 0 may be passed as `secondsAgo' to return the current cumulative values.
  /// If called with a timestamp falling between two timepoints, returns the counterfactual accumulator values
  /// at exactly the timestamp between the two timepoints.
  /// @param time The current block timestamp
  /// @param secondsAgo The amount of time to look back, in seconds, at which point to return a timepoint
  /// @param tick The current tick
  /// @param index The index of the timepoint that was most recently written to the timepoints array
  /// @return tickCumulative The cumulative tick since the pool was first initialized, as of `secondsAgo`
  /// @return volatilityCumulative The cumulative volatility value since the pool was first initialized, as of `secondsAgo`
  function getSingleTimepoint(
    uint32 time,
    uint32 secondsAgo,
    int24 tick,
    uint16 index
  ) external view returns (int56 tickCumulative, uint112 volatilityCumulative);

  /// @notice Returns the accumulator values as of each time seconds ago from the given time in the array of `secondsAgos`
  /// @dev Reverts if `secondsAgos` > oldest timepoint
  /// @param secondsAgos Each amount of time to look back, in seconds, at which point to return a timepoint
  /// @return tickCumulatives The cumulative tick since the pool was first initialized, as of each `secondsAgo`
  /// @return volatilityCumulatives The cumulative volatility values since the pool was first initialized, as of each `secondsAgo`
  function getTimepoints(uint32[] memory secondsAgos) external view returns (int56[] memory tickCumulatives, uint112[] memory volatilityCumulatives);

  /// @notice Writes a dataStorage timepoint to the array
  /// @dev Writable at most once per block. Index represents the most recently written element. index must be tracked externally.
  /// @param index The index of the timepoint that was most recently written to the timepoints array
  /// @param blockTimestamp The timestamp of the new timepoint
  /// @param tick The active tick at the time of the new timepoint
  /// @return indexUpdated The new index of the most recently written element in the dataStorage array
  /// @return newFeeZtO The fee for ZtO swaps in hundredths of a bip, i.e. 1e-6
  /// @return newFeeOtZ The fee for OtZ swaps in hundredths of a bip, i.e. 1e-6
  function write(uint16 index, uint32 blockTimestamp, int24 tick) external returns (uint16 indexUpdated, uint16 newFeeZtO, uint16 newFeeOtZ);

  /// @notice Changes fee configuration for the pool
<<<<<<< HEAD
  function changeFeeConfiguration(bool zto, IAlgebraFeeConfiguration.Configuration calldata feeConfig) external;
=======
  function changeFeeConfiguration(AlgebraFeeConfiguration calldata feeConfig) external;
>>>>>>> 94ff29ae

  /// @notice Fills uninitialized timepoints with nonzero value
  /// @dev Can be used to reduce the gas cost of future swaps
  /// @param startIndex The start index, must be not initialized
  /// @param amount of slots to fill, startIndex + amount must be <= type(uint16).max
  function prepayTimepointsStorageSlots(uint16 startIndex, uint16 amount) external;
}<|MERGE_RESOLUTION|>--- conflicted
+++ resolved
@@ -11,11 +11,7 @@
   /// @param zto Direction for new feeConfig (ZtO or OtZ)
   /// @param feeConfig The structure with dynamic fee parameters
   /// @dev See the AdaptiveFee library for more details
-<<<<<<< HEAD
-  event FeeConfiguration(bool zto, IAlgebraFeeConfiguration.Configuration feeConfig);
-=======
-  event FeeConfiguration(AlgebraFeeConfiguration feeConfig);
->>>>>>> 94ff29ae
+  event FeeConfiguration(bool zto, AlgebraFeeConfiguration feeConfig);
 
   /// @notice Returns data belonging to a certain timepoint
   /// @param index The index of timepoint in the array
@@ -82,11 +78,7 @@
   function write(uint16 index, uint32 blockTimestamp, int24 tick) external returns (uint16 indexUpdated, uint16 newFeeZtO, uint16 newFeeOtZ);
 
   /// @notice Changes fee configuration for the pool
-<<<<<<< HEAD
-  function changeFeeConfiguration(bool zto, IAlgebraFeeConfiguration.Configuration calldata feeConfig) external;
-=======
-  function changeFeeConfiguration(AlgebraFeeConfiguration calldata feeConfig) external;
->>>>>>> 94ff29ae
+  function changeFeeConfiguration(bool zto, AlgebraFeeConfiguration calldata feeConfig) external;
 
   /// @notice Fills uninitialized timepoints with nonzero value
   /// @dev Can be used to reduce the gas cost of future swaps
