// SPDX-License-Identifier: BUSL-1.1
pragma solidity =0.7.6;
pragma abicoder v2;

import './interfaces/IAlgebraFactory.sol';
import './interfaces/IAlgebraPoolDeployer.sol';
import './interfaces/IDataStorageOperator.sol';
import './libraries/AdaptiveFee.sol';
import './DataStorageOperator.sol';

/**
 * @title Algebra factory
 * @notice Is used to deploy pools and its dataStorages
 */
contract AlgebraFactory is IAlgebraFactory {
  /// @inheritdoc IAlgebraFactory
  address public override owner;

  /// @inheritdoc IAlgebraFactory
  address public immutable override poolDeployer;

  /// @inheritdoc IAlgebraFactory
  address public override farmingAddress;

  /// @inheritdoc IAlgebraFactory
  address public override vaultAddress;

  // values of constants for sigmoids in fee calculation formula
  AdaptiveFee.Configuration public baseFeeConfiguration =
    AdaptiveFee.Configuration(
      3000 - Constants.BASE_FEE, // alpha1
      15000 - 3000, // alpha2
      360, // beta1
      60000, // beta2
      59, // gamma1
      8500, // gamma2
      0, // volumeBeta
      10, // volumeGamma
      Constants.BASE_FEE // baseFee
    );

  modifier onlyOwner() {
    require(msg.sender == owner);
    _;
  }

  /// @inheritdoc IAlgebraFactory
  mapping(address => mapping(address => address)) public override poolByPair;

  constructor(address _poolDeployer, address _vaultAddress) {
    owner = msg.sender;
    emit Owner(msg.sender);

    poolDeployer = _poolDeployer;
    vaultAddress = _vaultAddress;
  }

  /// @inheritdoc IAlgebraFactory
  function createPool(address tokenA, address tokenB) external override returns (address pool) {
    require(tokenA != tokenB);
    (address token0, address token1) = tokenA < tokenB ? (tokenA, tokenB) : (tokenB, tokenA);
    require(token0 != address(0));
    require(poolByPair[token0][token1] == address(0));

    IDataStorageOperator dataStorage = new DataStorageOperator(computeAddress(token0, token1));

    dataStorage.changeFeeConfiguration(baseFeeConfiguration);

    pool = IAlgebraPoolDeployer(poolDeployer).deploy(address(dataStorage), address(this), token0, token1);

    poolByPair[token0][token1] = pool; // to avoid future addresses comparing we are populating the mapping twice
    poolByPair[token1][token0] = pool;
    emit Pool(token0, token1, pool);
  }

  /// @inheritdoc IAlgebraFactory
  function setOwner(address _owner) external override onlyOwner {
    require(owner != _owner);
    emit Owner(_owner);
    owner = _owner;
  }

  /// @inheritdoc IAlgebraFactory
  function setFarmingAddress(address _farmingAddress) external override onlyOwner {
    require(farmingAddress != _farmingAddress);
    emit FarmingAddress(_farmingAddress);
    farmingAddress = _farmingAddress;
  }

  /// @inheritdoc IAlgebraFactory
  function setVaultAddress(address _vaultAddress) external override onlyOwner {
    require(vaultAddress != _vaultAddress);
    emit VaultAddress(_vaultAddress);
    vaultAddress = _vaultAddress;
  }

  /// @inheritdoc IAlgebraFactory
  function setBaseFeeConfiguration(
    uint16 alpha1,
    uint16 alpha2,
    uint32 beta1,
    uint32 beta2,
    uint16 gamma1,
    uint16 gamma2,
    uint32 volumeBeta,
    uint16 volumeGamma,
    uint16 baseFee
  ) external override onlyOwner {
    require(uint256(alpha1) + uint256(alpha2) + uint256(baseFee) <= type(uint16).max, 'Max fee exceeded');
    require(gamma1 != 0 && gamma2 != 0 && volumeGamma != 0, 'Gammas must be > 0');

    baseFeeConfiguration = AdaptiveFee.Configuration(alpha1, alpha2, beta1, beta2, gamma1, gamma2, volumeBeta, volumeGamma, baseFee);
    emit FeeConfiguration(alpha1, alpha2, beta1, beta2, gamma1, gamma2, volumeBeta, volumeGamma, baseFee);
  }

<<<<<<< HEAD
  bytes32 internal constant POOL_INIT_CODE_HASH = 0x0fda89705dea0cc24d5092225787850735ed1c7faf5dfb2435aca78b9c191498;
=======
  bytes32 internal constant POOL_INIT_CODE_HASH = 0x87b1fd4555fe164580b83494a7bd123cc19639cf1b359d781ad9f670d196c523;
>>>>>>> c5b50a3b

  /// @notice Deterministically computes the pool address given the factory and PoolKey
  /// @param token0 first token
  /// @param token1 second token
  /// @return pool The contract address of the Algebra pool
  function computeAddress(address token0, address token1) internal view returns (address pool) {
    pool = address(uint256(keccak256(abi.encodePacked(hex'ff', poolDeployer, keccak256(abi.encode(token0, token1)), POOL_INIT_CODE_HASH))));
  }
}<|MERGE_RESOLUTION|>--- conflicted
+++ resolved
@@ -113,11 +113,7 @@
     emit FeeConfiguration(alpha1, alpha2, beta1, beta2, gamma1, gamma2, volumeBeta, volumeGamma, baseFee);
   }
 
-<<<<<<< HEAD
-  bytes32 internal constant POOL_INIT_CODE_HASH = 0x0fda89705dea0cc24d5092225787850735ed1c7faf5dfb2435aca78b9c191498;
-=======
   bytes32 internal constant POOL_INIT_CODE_HASH = 0x87b1fd4555fe164580b83494a7bd123cc19639cf1b359d781ad9f670d196c523;
->>>>>>> c5b50a3b
 
   /// @notice Deterministically computes the pool address given the factory and PoolKey
   /// @param token0 first token
