// SPDX-License-Identifier: BUSL-1.1
pragma solidity =0.7.6;
pragma abicoder v2;

import './interfaces/IAlgebraFactory.sol';
import './interfaces/IAlgebraPoolDeployer.sol';
import './interfaces/IDataStorageOperator.sol';
import './libraries/AdaptiveFee.sol';
import './DataStorageOperator.sol';

/**
 * @title Algebra factory
 * @notice Is used to deploy pools and its dataStorages
 */
contract AlgebraFactory is IAlgebraFactory {
  address private _pendingOwner;
  /// @inheritdoc IAlgebraFactory
  address public override owner;

  /// @inheritdoc IAlgebraFactory
  address public immutable override poolDeployer;

  /// @inheritdoc IAlgebraFactory
  address public override farmingAddress;

  /// @inheritdoc IAlgebraFactory
  address public override vaultAddress;

  /// @inheritdoc IAlgebraFactory
  uint8 public override defaultCommunityFee;

  // values of constants for sigmoids in fee calculation formula
  AdaptiveFee.Configuration public baseFeeConfiguration =
    AdaptiveFee.Configuration(
      3000 - Constants.BASE_FEE, // alpha1
      15000 - 3000, // alpha2
      360, // beta1
      60000, // beta2
      59, // gamma1
      8500, // gamma2
      Constants.BASE_FEE // baseFee
    );

  modifier onlyOwner() {
    require(msg.sender == owner);
    _;
  }

  /// @inheritdoc IAlgebraFactory
  mapping(address => mapping(address => address)) public override poolByPair;

  constructor(address _poolDeployer, address _vaultAddress) {
    owner = msg.sender;
    emit Owner(msg.sender);

    poolDeployer = _poolDeployer;
    vaultAddress = _vaultAddress;
  }

  /// @inheritdoc IAlgebraFactory
  function createPool(address tokenA, address tokenB) external override returns (address pool) {
    require(tokenA != tokenB);
    (address token0, address token1) = tokenA < tokenB ? (tokenA, tokenB) : (tokenB, tokenA);
    require(token0 != address(0));
    require(poolByPair[token0][token1] == address(0));

    IDataStorageOperator dataStorage = new DataStorageOperator(computeAddress(token0, token1));

    dataStorage.changeFeeConfiguration(baseFeeConfiguration);

    pool = IAlgebraPoolDeployer(poolDeployer).deploy(address(dataStorage), token0, token1);

    poolByPair[token0][token1] = pool; // to avoid future addresses comparing we are populating the mapping twice
    poolByPair[token1][token0] = pool;
    emit Pool(token0, token1, pool);
  }

  /// @inheritdoc IAlgebraFactory
  function setOwner(address _owner) external override onlyOwner {
    require(owner != _owner);
    require(_owner != address(0), 'Cannot set 0 address as owner');
    _pendingOwner = _owner;
  }

  /// @inheritdoc IAlgebraFactory
  function acceptOwnership() external override {
    require(_pendingOwner == msg.sender, 'Caller is not the new owner');
    owner = _pendingOwner;
    delete _pendingOwner;
    emit Owner(owner);
  }

  /// @inheritdoc IAlgebraFactory
  function renounceOwnership() external override onlyOwner {
    delete owner;
    delete _pendingOwner;
    emit Owner(owner);
  }

  /// @inheritdoc IAlgebraFactory
  function setFarmingAddress(address _farmingAddress) external override onlyOwner {
    require(farmingAddress != _farmingAddress);
    emit FarmingAddress(_farmingAddress);
    farmingAddress = _farmingAddress;
  }

  /// @inheritdoc IAlgebraFactory
  function setVaultAddress(address _vaultAddress) external override onlyOwner {
    require(vaultAddress != _vaultAddress);
    require(vaultAddress != address(0), 'Cannot set 0 address as vault');
    emit VaultAddress(_vaultAddress);
    vaultAddress = _vaultAddress;
  }

  /// @inheritdoc IAlgebraFactory
  function setDefaultCommunityFee(uint8 newDefaultCommunityFee) external override onlyOwner {
    require(newDefaultCommunityFee <= Constants.MAX_COMMUNITY_FEE);
    emit DefaultCommunityFee(newDefaultCommunityFee);
    defaultCommunityFee = newDefaultCommunityFee;
  }

  /// @inheritdoc IAlgebraFactory
  function setBaseFeeConfiguration(
    uint16 alpha1,
    uint16 alpha2,
    uint32 beta1,
    uint32 beta2,
    uint16 gamma1,
    uint16 gamma2,
    uint16 baseFee
  ) external override onlyOwner {
    require(uint256(alpha1) + uint256(alpha2) + uint256(baseFee) <= type(uint16).max, 'Max fee exceeded');
    require(gamma1 != 0 && gamma2 != 0, 'Gammas must be > 0');

    baseFeeConfiguration = AdaptiveFee.Configuration(alpha1, alpha2, beta1, beta2, gamma1, gamma2, baseFee);
    emit FeeConfiguration(alpha1, alpha2, beta1, beta2, gamma1, gamma2, baseFee);
  }

<<<<<<< HEAD
  bytes32 internal constant POOL_INIT_CODE_HASH = 0x3f94da62fbdba9f09f19c545a331104f68914aef0c8ea67bcafb34dfe2cc672e;
=======
  bytes32 internal constant POOL_INIT_CODE_HASH = 0xc303468d0a5ec9323b038bfab2cb574ecdbd9047de5b7116b22020a6bd812652;
>>>>>>> 174411f8

  /// @notice Deterministically computes the pool address given the factory and PoolKey
  /// @param token0 first token
  /// @param token1 second token
  /// @return pool The contract address of the Algebra pool
  function computeAddress(address token0, address token1) internal view returns (address pool) {
    pool = address(uint256(keccak256(abi.encodePacked(hex'ff', poolDeployer, keccak256(abi.encode(token0, token1)), POOL_INIT_CODE_HASH))));
  }
}<|MERGE_RESOLUTION|>--- conflicted
+++ resolved
@@ -136,11 +136,7 @@
     emit FeeConfiguration(alpha1, alpha2, beta1, beta2, gamma1, gamma2, baseFee);
   }
 
-<<<<<<< HEAD
-  bytes32 internal constant POOL_INIT_CODE_HASH = 0x3f94da62fbdba9f09f19c545a331104f68914aef0c8ea67bcafb34dfe2cc672e;
-=======
-  bytes32 internal constant POOL_INIT_CODE_HASH = 0xc303468d0a5ec9323b038bfab2cb574ecdbd9047de5b7116b22020a6bd812652;
->>>>>>> 174411f8
+  bytes32 internal constant POOL_INIT_CODE_HASH = 0xae4316e0c9db0a8436bd7b0f19979f7939b3a6d4a92cabf9eee4204e999ab48c;
 
   /// @notice Deterministically computes the pool address given the factory and PoolKey
   /// @param token0 first token
