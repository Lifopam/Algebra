--- conflicted
+++ resolved
@@ -75,11 +75,7 @@
         vaultAddress = _vaultAddres;
     }
 
-<<<<<<< HEAD
     bytes32 internal constant POOL_INIT_CODE_HASH = 0x3a22111bd442bd83a0d7fd553c0236913d843dde9f05d4fa5052017d8e5f5885;
-=======
-    bytes32 internal constant POOL_INIT_CODE_HASH = 0x695d8e8c7264e92872b3689f4989d027437452e211b411154764907fe7419adb;
->>>>>>> e433009e
 
     /// @notice Deterministically computes the pool address given the factory and PoolKey
     /// @param token0 first token
