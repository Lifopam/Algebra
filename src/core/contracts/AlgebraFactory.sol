--- conflicted
+++ resolved
@@ -113,11 +113,8 @@
     emit FeeConfiguration(alpha1, alpha2, beta1, beta2, gamma1, gamma2, volumeBeta, volumeGamma, baseFee);
   }
 
-<<<<<<< HEAD
-  bytes32 internal constant POOL_INIT_CODE_HASH = 0xe5d1383bad154bf51a59b198a7f75a097f3641740b8d8322d893c92b4e409805;
-=======
+
   bytes32 internal constant POOL_INIT_CODE_HASH = 0x7bb67c17ba46f360f231eca46e5eb3f19901f93df5331533a09f7d85ff89b868;
->>>>>>> dcdf439f
 
   /// @notice Deterministically computes the pool address given the factory and PoolKey
   /// @param token0 first token
